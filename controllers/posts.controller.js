--- conflicted
+++ resolved
@@ -43,11 +43,7 @@
     click,
     isSpecialTopic = false,
     llm_mention_type,
-<<<<<<< HEAD
     req // Add req parameter to access middleware data
-=======
-    topicId
->>>>>>> 1eb872cf
   } = params;
 
   // Build query_string parts in an array
@@ -57,19 +53,8 @@
  qsParts.push('source:("LinkedIn" OR "Linkedin")');
   }else
 
-<<<<<<< HEAD
   // Source filtering - handle specific sources first
   if (postTypeSource !== 'All' && postTypeSource !== undefined) {
-=======
-  // Source filtering – handle special topic case first
-  if (isSpecialTopic) {
-    // For special topic, only allow Facebook and Twitter
-    qsParts.push('source:("Facebook" OR "Twitter")');
-  } else {
-    // Original source filtering logic
-    const allSocialSources =
-      '("Twitter" OR "Facebook" OR "Instagram" OR "Youtube" OR "Pinterest" OR "Reddit" OR "LinkedIn" OR "Linkedin" OR "Web" OR "TikTok")';
->>>>>>> 1eb872cf
     switch (postTypeSource) {
       case "News":
         qsParts.push('source:("FakeNews" OR "News")');
@@ -665,15 +650,12 @@
         categoryItems
       } = req.query;
 
-<<<<<<< HEAD
       console.log('Request query parameters:', {
         topicId,
         postTypeSource,
         postType,
         processedDataSources: req.processedDataSources
       });
-=======
->>>>>>> 1eb872cf
 
       // Check if this is the special topicId
       const isSpecialTopic = topicId && parseInt(topicId) === 2600;
@@ -768,11 +750,7 @@
         click,
         isSpecialTopic,
         llm_mention_type,
-<<<<<<< HEAD
         req // Pass the request object to access middleware data
-=======
-        topicId:parseInt(topicId)
->>>>>>> 1eb872cf
       };
 
       const esQuery = buildElasticsearchQuery(queryParams);
