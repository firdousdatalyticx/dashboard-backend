--- conflicted
+++ resolved
@@ -162,16 +162,6 @@
   // Build the structured "must" filters.
   const must = [];
 
-<<<<<<< HEAD
-
-=======
-  // Special filter for topicId 2641 - only fetch posts where is_public_opinion is true
-  if (parseInt(topicId) === 2641 || parseInt(topicId) === 2643 || parseInt(topicId) === 2644) {
-    must.push({
-      term: { is_public_opinion: true }
-    });
-  }
->>>>>>> 7590ff57
 
   // Keyword multi_match search
   if (keyword && keyword.trim() !== "") {
