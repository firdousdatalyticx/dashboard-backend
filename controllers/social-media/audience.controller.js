--- conflicted
+++ resolved
@@ -573,15 +573,9 @@
           parseInt(topicId) === 2642
         ) {
           sourcesQuery = ` AND source:("LinkedIn" OR "Linkedin")`;
-<<<<<<< HEAD
-        } else if (parseInt(topicId) === 2646) {
-          sourcesQuery = ` AND source:("Twitter" OR "LinkedIn" OR "Linkedin")`;
-        } else {
-=======
         } else if (parseInt(topicId) === 2646 || parseInt(topicId) === 2650) {
           sourcesQuery = ` AND source:("Twitter" OR "LinkedIn" OR "Linkedin" OR "Web")`;
         }else {
->>>>>>> c8f3cb09
           sourcesQuery = ` AND source:("Twitter" OR "Instagram" OR "Facebook" OR "TikTok" OR "Youtube" OR "LinkedIn" OR "Linkedin" OR "Pinterest" OR "Web" OR "Reddit")`;
         } 
       }
