--- conflicted
+++ resolved
@@ -1186,7 +1186,6 @@
           }
         });
       }
-<<<<<<< HEAD
       // CASE 2: If no LLM Mention Type given → apply must_not filter
       else if(Number(topicId) == 2641) {
         params.body.query.bool.must.push({
@@ -1228,9 +1227,6 @@
       
 
 
-=======
-     
->>>>>>> 342ceee0
       const results = await elasticClient.search(params);
 
       if (!results?.aggregations?.posts_with_comments?.buckets) {
