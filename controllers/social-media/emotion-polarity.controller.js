--- conflicted
+++ resolved
@@ -442,11 +442,8 @@
 const emotionPolarityController = {
     getEmotionPolarity: async (req, res) => {
         try {
-<<<<<<< HEAD
-            const categoryData = req.processedCategories || {};
             const availableDataSources = req.processedDataSources || [];
             
-=======
             let categoryData = {};
       
             if (req.body.categoryItems && Array.isArray(req.body.categoryItems) && req.body.categoryItems.length > 0) {
@@ -455,7 +452,6 @@
               // Fall back to middleware data
               categoryData = req.processedCategories || {};
             }            
->>>>>>> 1eb872cf
             // Get request parameters
             const params = req.method === 'POST' ? req.body : req.query;
             const { 
@@ -515,7 +511,6 @@
                 };
             }
 
-<<<<<<< HEAD
             // Update source filter based on middleware data sources
             let sourceFilter;
             if (source !== 'All') {
@@ -549,49 +544,6 @@
                     }
                 };
             }
-=======
-            // Update source filter based on special topic
-            const sourceFilter = source=="All" || source=="" ? parseInt(topicId)==2619 ? {
-                bool: {
-                    should: [
-                        { match_phrase: { source: 'LinkedIn' } },
-                         { match_phrase: { source: 'Linkedin' } },
-                    ],
-                    minimum_should_match: 1
-                }
-            }:isSpecialTopic ? {
-                bool: {
-                    should: [
-                        { match_phrase: { source: 'Facebook' } },
-                        { match_phrase: { source: 'Twitter' } }
-                    ],
-                    minimum_should_match: 1
-                }
-            } : {
-                bool: {
-                    should: [
-                        { match_phrase: { source: 'Facebook' } },
-                        { match_phrase: { source: 'Twitter' } },
-                        { match_phrase: { source: 'Instagram' } },
-                        { match_phrase: { source: 'Youtube' } },
-                        { match_phrase: { source: 'Pinterest' } },
-                        { match_phrase: { source: 'Reddit' } },
-                        { match_phrase: { source: 'LinkedIn' } },
-                         { match_phrase: { source: 'Linkedin' } },
-                        { match_phrase: { source: 'Web' } },
-                        { match_phrase: { source: 'TikTok' } }
-                    ],
-                    minimum_should_match: 1
-                }
-            } : {
-                bool: {
-                    should: [
-                        { match_phrase: { source: source } },
-                    ],
-                    minimum_should_match: 1
-                }
-            };
->>>>>>> 1eb872cf
 
             // Build the main query filters array
             const queryFilters = [sourceFilter];
