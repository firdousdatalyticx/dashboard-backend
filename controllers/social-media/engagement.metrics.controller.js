--- conflicted
+++ resolved
@@ -497,7 +497,6 @@
             ]
         }
     };
-<<<<<<< HEAD
 
     // Get available data sources from middleware
     const availableDataSources = req.processedDataSources || [];
@@ -520,23 +519,6 @@
         });
     } else {
         // Default to standard 9 sources if no middleware sources
-=======
-  
-    console.log("topicId",topicId)
-  // Handle special topic source filtering
-    if (topicId===2619) {
-        query.bool.must.push({
-            bool: {
-                should: [
-                      { match_phrase: { source: "LinkedIn" } },
-                         { match_phrase: { source: "Linkedin" } },
-                ],
-                minimum_should_match: 1
-            }
-        });
-    }
-    if (isSpecialTopic) {
->>>>>>> 1eb872cf
         query.bool.must.push({
             bool: {
                 should: [
@@ -553,34 +535,6 @@
                 minimum_should_match: 1
             }
         });
-<<<<<<< HEAD
-=======
-    } else {
-        // Add source filter if a specific source is selected
-        if (source !== 'All') {
-            query.bool.must.push({
-                match_phrase: { source: source }
-            });
-        } else {
-            query.bool.must.push({
-                bool: {
-                    should: [
-                        { match_phrase: { source: "Facebook" } },
-                        { match_phrase: { source: "Twitter" } },
-                        { match_phrase: { source: "Instagram" } },
-                        { match_phrase: { source: "Youtube" } },
-                        { match_phrase: { source: "LinkedIn" } },
-                         { match_phrase: { source: "Linkedin" } },
-                        { match_phrase: { source: "Pinterest" } },
-                        { match_phrase: { source: "Web" } },
-                        { match_phrase: { source: "Reddit" } },
-                        { match_phrase: { source: "TikTok" } }
-                    ],
-                    minimum_should_match: 1
-                }
-            });
-        }
->>>>>>> 1eb872cf
     }
 
     return query;
