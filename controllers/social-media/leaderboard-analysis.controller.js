--- conflicted
+++ resolved
@@ -66,7 +66,6 @@
           lte: toDate,
         };
       }
-<<<<<<< HEAD
             // Define source filter based on source parameter
             let sourceFilter;
             if (source !== 'All') {
@@ -94,28 +93,6 @@
                     match_phrase: { source: source }
                 }));
             }
-=======
-            // Define source filter based on special topic
-            const sourceFilter =parseInt(topicId)==2619 ?
-             [
-             { match_phrase: { source: 'LinkedIn' } },
-            { match_phrase: { source: "Linkedin" } },
-            ]: isSpecialTopic ? [
-                { match_phrase: { source: 'Facebook' } },
-                { match_phrase: { source: 'Twitter' } }
-            ] : [
-                { match_phrase: { source: 'Facebook' } },
-                { match_phrase: { source: 'Twitter' } },
-                { match_phrase: { source: 'Instagram' } },
-                { match_phrase: { source: 'Youtube' } },
-                { match_phrase: { source: 'Pinterest' } },
-                { match_phrase: { source: 'Reddit' } },
-                { match_phrase: { source: 'LinkedIn' } },
-                 { match_phrase: { source: 'Linkedin' } },
-                { match_phrase: { source: 'Web' } },
-                { match_phrase: { source: 'TikTok' } }
-            ];
->>>>>>> 1eb872cf
 
             // Split categories into valid and empty ones
             const allCategories = Object.entries(categoryData);
