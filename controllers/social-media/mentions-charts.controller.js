--- conflicted
+++ resolved
@@ -4,7 +4,6 @@
 const prisma = require("../../config/database");
 const processCategoryItems = require('../../helpers/processedCategoryItems');
 
-<<<<<<< HEAD
 const buildSourceQueryString = (req, source = 'All', isSpecialTopic = false) => {
   // If specific source is provided, use it
   if (source && source !== 'All') {
@@ -55,81 +54,6 @@
 
 
 const buildQueryString = async (topicId, isScadUser, selectedTab, req, sources = 'All') => {
-=======
-// Dedicated formatter for trust-dimension posts (top-level so it can be reused anywhere)
-function formatTrustPost(hit) {
-  const src = hit._source || {};
-  const profilePic = src.u_profile_photo || `${process.env.PUBLIC_IMAGES_PATH}grey.png`;
-  const llm_emotion = src.llm_emotion || '';
-  const commentsUrl = src.p_comments_text && src.p_comments_text.trim() !== ''
-    ? (src.p_url || '').toString().trim().replace('https: // ', 'https://')
-    : '';
-  const imageUrl = src.p_picture_url && src.p_picture_url.trim() !== ''
-    ? src.p_picture_url
-    : `${process.env.PUBLIC_IMAGES_PATH}grey.png`;
-  let predicted_sentiment = '';
-  if (src.predicted_sentiment_value) predicted_sentiment = `${src.predicted_sentiment_value}`;
-  else if (src.source === 'GoogleMyBusiness' && src.rating) {
-    predicted_sentiment = src.rating >= 4 ? 'Positive' : src.rating <= 2 ? 'Negative' : 'Neutral';
-  }
-  let youtubeVideoUrl = '';
-  let profilePicture2 = '';
-  if (src.source === 'Youtube') {
-    if (src.video_embed_url) youtubeVideoUrl = src.video_embed_url;
-    else if (src.p_id) youtubeVideoUrl = `https://www.youtube.com/embed/${src.p_id}`;
-  } else {
-    profilePicture2 = src.p_picture ? src.p_picture : '';
-  }
-  let sourceIcon = '';
-  const userSource = src.source;
-  if (['khaleej_times','Omanobserver','Time of oman','Blogs'].includes(userSource)) sourceIcon = 'Blog';
-  else if (userSource === 'Reddit') sourceIcon = 'Reddit';
-  else if (['FakeNews','News'].includes(userSource)) sourceIcon = 'News';
-  else if (userSource === 'Tumblr') sourceIcon = 'Tumblr';
-  else if (userSource === 'Vimeo') sourceIcon = 'Vimeo';
-  else if (['Web','DeepWeb'].includes(userSource)) sourceIcon = 'Web';
-  else sourceIcon = userSource;
-  let message_text = '';
-  if (['GoogleMaps','Tripadvisor'].includes(src.source)) {
-    const parts = (src.p_message_text || '').split('***|||###');
-    message_text = (parts[0] || '').replace(/\n/g, '<br>');
-  } else {
-    message_text = src.p_message_text ? src.p_message_text.replace(/<\/?[^>]+(>|$)/g, '') : '';
-  }
-  return {
-    profilePicture: profilePic,
-    profilePicture2,
-    userFullname: src.u_fullname,
-    user_data_string: '',
-    followers: src.u_followers > 0 ? `${src.u_followers}` : '',
-    following: src.u_following > 0 ? `${src.u_following}` : '',
-    posts: src.u_posts > 0 ? `${src.u_posts}` : '',
-    likes: src.p_likes > 0 ? `${src.p_likes}` : '',
-    llm_emotion,
-    commentsUrl,
-    comments: `${src.p_comments}`,
-    shares: src.p_shares > 0 ? `${src.p_shares}` : '',
-    engagements: src.p_engagement > 0 ? `${src.p_engagement}` : '',
-    content: src.p_content && src.p_content.trim() !== '' ? src.p_content : '',
-    image_url: imageUrl,
-    predicted_sentiment,
-    predicted_category: src.predicted_category || '',
-    youtube_video_url: youtubeVideoUrl,
-    source_icon: `${src.p_url},${sourceIcon}`,
-    message_text,
-    source: src.source,
-    rating: src.rating,
-    comment: src.comment,
-    businessResponse: src.business_response,
-    uSource: src.u_source,
-    googleName: src.name,
-    country: src.u_country,
-    created_at: new Date(src.p_created_time || src.created_at).toLocaleString()
-  };
-}
-
-const buildQueryString = async (topicId, isScadUser, selectedTab) => {
->>>>>>> b51ed9af
   const topicData = await prisma.customer_topics.findUnique({
     where: { topic_id: Number(topicId) },
   });
