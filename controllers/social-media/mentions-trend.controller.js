const { elasticClient } = require('../../config/elasticsearch');
const { format } = require('date-fns');
const { processFilters } = require('./filter.utils');
const prisma = require('../../config/database');
const processCategoryItems = require('../../helpers/processedCategoryItems');


const mentionsTrendController = {
    /**
     * Get social media mentions trend data
     */
    getMentionsTrend: async (req, res) => {
        try {
            const {
                timeSlot,
                fromDate,
                toDate,
                sentimentType,
                source = 'All',
                unTopic = 'false',
                topicId,
                llm_mention_type,
                categoryItems
            } = req.body;
            const availableDataSources = req.processedDataSources || [];

            let category = req.body.category || 'all';

            // Check if this is the special topicId
            const isSpecialTopic = (topicId && parseInt(topicId) === 2627) || (parseInt(topicId) === 2600);

            // Determine which category data to use
            let categoryData = {};

            if (categoryItems && Array.isArray(categoryItems) && categoryItems.length > 0) {
                categoryData = processCategoryItems(categoryItems);
                category = 'custom';
            } else {
                // Fall back to middleware data
                categoryData = req.processedCategories || {};
            }

            if (Object.keys(categoryData).length === 0) {
                return res.json({
                    success: true,
                    error: 'No category data available',
                    mentionsGraphData: '',
                    maxMentionData: '0'
                });
            }

            // Build base query for filters processing
            const baseQueryString = buildBaseQueryString(category, categoryData);

            // Process filters (time slot, date range, sentiment)
            const filters = processFilters({
                sentimentType,
                timeSlot,
                fromDate,
                toDate,
                queryString: baseQueryString
            });

            // Handle special case for unTopic
            let queryTimeRange = {
                gte: filters.greaterThanTime,
                lte: filters.lessThanTime
            };

            if (Number(req.body.topicId) == 2473) {
                queryTimeRange = {
                    gte: '2023-01-01',
                    lte: '2023-04-30'
                };
            }

            // Build base query with available data sources
            const query = buildBaseQuery({
                greaterThanTime: queryTimeRange.gte,
                lessThanTime: queryTimeRange.lte
<<<<<<< HEAD
            }, source, isSpecialTopic, availableDataSources);
=======
            }, source, isSpecialTopic, Number(req.body.topicId));
>>>>>>> 1eb872cf

            // Add category filters
            addCategoryFilters(query, category, categoryData);

            // Apply sentiment filter if provided
            if (sentimentType && sentimentType !== 'undefined' && sentimentType !== 'null') {
                if (sentimentType.includes(',')) {
                    // Handle multiple sentiment types
                    const sentimentArray = sentimentType.split(',');
                    const sentimentFilter = {
                        bool: {
                            should: sentimentArray.map(sentiment => ({
                                match: { predicted_sentiment_value: sentiment.trim() }
                            })),
                            minimum_should_match: 1
                        }
                    };
                    query.bool.must.push(sentimentFilter);
                } else {
                    // Handle single sentiment type
                    query.bool.must.push({
                        match: { predicted_sentiment_value: sentimentType.trim() }
                    });
                }
            }

            // Apply LLM Mention Type filter if provided
            if (llm_mention_type != "" && llm_mention_type && Array.isArray(llm_mention_type) && llm_mention_type.length > 0) {
                const mentionTypeFilter = {
                    bool: {
                        should: llm_mention_type.map(type => ({
                            match: { llm_mention_type: type }
                        })),
                        minimum_should_match: 1
                    }
                };
                query.bool.must.push(mentionTypeFilter);
            }

            // Execute combined aggregation query with posts
            const combinedQuery = {
                query: query,
                size: 0,
                aggs: {
                    daily_counts: {
                        date_histogram: {
                            field: 'p_created_time',
                            fixed_interval: '1d',
                            min_doc_count: 0,
                            extended_bounds: {
                                min: queryTimeRange.gte,
                                max: queryTimeRange.lte
                            }
                        },
                        aggs: {
                            top_posts: {
                                top_hits: {
                                    size: 10,
                                    _source: {
                                        includes: [
                                            'u_profile_photo',
                                            'u_followers',
                                            'u_following',
                                            'u_posts',
                                            'p_likes',
                                            'llm_emotion',
                                            'p_comments_text',
                                            'p_url',
                                            'p_comments',
                                            'p_shares',
                                            'p_engagement',
                                            'p_content',
                                            'p_picture_url',
                                            'predicted_sentiment_value',
                                            'predicted_category',
                                            'source',
                                            'rating',
                                            'u_fullname',
                                            'p_message_text',
                                            'comment',
                                            'business_response',
                                            'u_source',
                                            'name',
                                            'p_created_time',
                                            'created_at',
                                            'p_comments_data',
                                            'video_embed_url',
                                            'p_id',
                                            'p_picture'
                                        ]
                                    }
                                }
                            }
                        }
                    }
                }
            };

            // Execute combined query
            const response = await elasticClient.search({
                index: process.env.ELASTICSEARCH_DEFAULTINDEX,
                body: combinedQuery
            });

            // Process results
            let maxDate = '';
            let maxMentions = 0;
            const datesWithPosts = [];
            const buckets = response?.aggregations?.daily_counts?.buckets || [];

            for (const bucket of buckets) {
                const docCount = bucket.doc_count;
                const keyAsString = new Date(bucket.key_as_string).toISOString().split('T')[0];

                const bucketDate = new Date(keyAsString);
                const startDate = new Date(queryTimeRange.gte);
                const endDate = new Date(queryTimeRange.lte);

                if (bucketDate >= startDate && bucketDate <= endDate) {
                    if (docCount > maxMentions) {
                        maxMentions = docCount;
                        maxDate = keyAsString;
                    }

                    // Format posts for this bucket
                    const posts = bucket.top_posts.hits.hits.map(hit => formatPostData(hit));

                    datesWithPosts.push({
                        date: keyAsString,
                        count: docCount,
                        posts: posts
                    });
                }
            }

            // Sort dates in descending order
            datesWithPosts.sort((a, b) => new Date(b.date) - new Date(a.date));

            // Gather all filter terms
            let allFilterTerms = [];
            if (categoryData) {
                Object.values(categoryData).forEach((data) => {
                    if (data.keywords && data.keywords.length > 0) allFilterTerms.push(...data.keywords);
                    if (data.hashtags && data.hashtags.length > 0) allFilterTerms.push(...data.hashtags);
                    if (data.urls && data.urls.length > 0) allFilterTerms.push(...data.urls);
                });
            }
            // For each post in datesWithPosts, add matched_terms
            if (datesWithPosts && Array.isArray(datesWithPosts)) {
                datesWithPosts.forEach(dateObj => {
                    if (dateObj.posts && Array.isArray(dateObj.posts)) {
                        dateObj.posts = dateObj.posts.map(post => {
                            const textFields = [
                                post.message_text,
                                post.content,
                                post.keywords,
                                post.title,
                                post.hashtags,
                                post.uSource,
                                post.source,
                                post.p_url,
                                post.userFullname
                            ];
                            return {
                                ...post,
                                matched_terms: allFilterTerms.filter(term =>
                                    textFields.some(field => {
                                        if (!field) return false;
                                        if (Array.isArray(field)) {
                                            return field.some(f => typeof f === 'string' && f.toLowerCase().includes(term.toLowerCase()));
                                        }
                                        return typeof field === 'string' && field.toLowerCase().includes(term.toLowerCase());
                                    })
                                )
                            };
                        });
                    }
                });
            }

            return res.status(200).json({
                success: true,
                datesWithPosts: datesWithPosts,
            });

        } catch (error) {
            console.error('Error fetching social media mentions trend data:', error);
            return res.status(500).json({
                success: false,
                error: 'Internal server error'
            });
        }
    },

    getMentionsOverTime: async (req, res) => {
        try {
            const {
                timeSlot,
                fromDate,
                toDate,
                sentimentType,
                source = 'All',
                unTopic = 'false',
                topicId,
                llm_mention_type,
                categoryItems
            } = req.body;

            let category = req.body.category || 'all';

            // Check if this is the special topicId
            const isSpecialTopic = (topicId && parseInt(topicId) === 2627) || (parseInt(topicId) === 2600);

            // Determine which category data to use
            let categoryData = {};

            if (categoryItems && Array.isArray(categoryItems) && categoryItems.length > 0) {
                // Use categoryItems if provided and not empty
                categoryData = processCategoryItems(categoryItems);
                // When using categoryItems, always use 'custom' category
                category = 'custom';
            } else {
                // Fall back to middleware data
                categoryData = req.processedCategories || {};
            }

            if (Object.keys(categoryData).length === 0) {
                return res.json({   
                    success: true,
                    error: 'No category data available',
                    mentionsGraphData: '',
                    maxMentionData: '0'
                });
            }

            // Build base query for filters processing
            const baseQueryString = buildBaseQueryString(category, categoryData);

            // Process filters (time slot, date range, sentiment)
            const filters = processFilters({
                sentimentType,
                timeSlot,
                fromDate,
                toDate,
                queryString: baseQueryString,
                isSpecialTopic
            });

            // Handle special case for unTopic
            let queryTimeRange = {
                gte: filters.greaterThanTime,
                lte: filters.lessThanTime
            };

            if (Number(req.body.topicId) == 2473) {
                queryTimeRange = {
                    gte: '2023-01-01',
                    lte: '2023-04-30'
                };
            }

            // Build base query
            const query = buildBaseQuery({
                greaterThanTime: queryTimeRange.gte,
                lessThanTime: queryTimeRange.lte
            }, source, isSpecialTopic, Number(req.body.topicId));

            // Add category filters
            addCategoryFilters(query, category, categoryData);

            // Apply sentiment filter if provided
            if (sentimentType && sentimentType !== 'undefined' && sentimentType !== 'null') {
                if (sentimentType.includes(',')) {
                    // Handle multiple sentiment types
                    const sentimentArray = sentimentType.split(',');
                    const sentimentFilter = {
                        bool: {
                            should: sentimentArray.map(sentiment => ({
                                match: { predicted_sentiment_value: sentiment.trim() }
                            })),
                            minimum_should_match: 1
                        }
                    };
                    query.bool.must.push(sentimentFilter);
                } else {
                    // Handle single sentiment type
                    query.bool.must.push({
                        match: { predicted_sentiment_value: sentimentType.trim() }
                    });
                }
                console.log("Applied sentiment filter for:", sentimentType);
            }

            // Apply LLM Mention Type filter if provided
            if (llm_mention_type != "" && llm_mention_type && Array.isArray(llm_mention_type) && llm_mention_type.length > 0) {
                const mentionTypeFilter = {
                    bool: {
                        should: llm_mention_type.map(type => ({
                            match: { llm_mention_type: type }
                        })),
                        minimum_should_match: 1
                    }
                };
                query.bool.must.push(mentionTypeFilter);
            }

            // Execute aggregation query to get counts per date
            const aggQuery = {
                query: query,
                size: 0,
                aggs: {
                    daily_counts: {
                        date_histogram: {
                            field: 'p_created_time',
                            fixed_interval: '1d',
                            min_doc_count: 0,
                            extended_bounds: {
                                min: queryTimeRange.gte,
                                max: queryTimeRange.lte
                            }
                        }
                    }
                }
            };

            // Execute aggregation query
            const aggResponse = await elasticClient.search({
                index: process.env.ELASTICSEARCH_DEFAULTINDEX,
                body: aggQuery
            });

            // Get total count using the same query
            const totalCountQuery = {
                query: query,
                size: 0
            };
            const totalCountResponse = await elasticClient.search({
                index: process.env.ELASTICSEARCH_DEFAULTINDEX,
                body: totalCountQuery
            });
            const totalCount = totalCountResponse.hits.total.value || totalCountResponse.hits.total || 0;

            // Process aggregation results and find max mentions
            let maxDate = '';
            let maxMentions = 0;
            const datesArray = [];

            const buckets = aggResponse?.aggregations?.daily_counts?.buckets || [];

            for (const bucket of buckets) {
                const docCount = bucket.doc_count;
                const keyAsString = new Date(bucket.key_as_string).toISOString().split('T')[0];

                const bucketDate = new Date(keyAsString);
                const startDate = new Date(queryTimeRange.gte);
                const endDate = new Date(queryTimeRange.lte);

                if (bucketDate >= startDate && bucketDate <= endDate) {
                    if (docCount > maxMentions) {
                        maxMentions = docCount;
                        maxDate = keyAsString;
                    }

                    datesArray.push({ date: keyAsString, count: docCount });
                }
            }

            // Sort dates in descending order
            datesArray.sort((a, b) => new Date(b.date) - new Date(a.date));

            // Return response with mentions only
            return res.status(200).json({
                success: true,
                maxMentionData: `${maxDate},${maxMentions}`,
                totalCount: totalCount,
                datesWithPosts: datesArray, // this is your final mentions data
                query: query // optional for debugging
            });


        } catch (error) {
            console.error('Error fetching social media mentions trend data:', error);
            return res.status(500).json({
                success: false,
                error: 'Internal server error'
            });
        }
    },

    getMentionsTrendPost: async (req, res) => {
        try {
            const {
                timeSlot,
                fromDate,
                toDate,
                sentimentType,
                source = 'All',
                unTopic = 'false',
                llm_mention_type,
                categoryItems
            } = req.query;

            let category = req.query.category || 'all';

            // Determine which category data to use
            let categoryData = {};

            if (categoryItems && Array.isArray(categoryItems) && categoryItems.length > 0) {
                // Use categoryItems if provided and not empty
                categoryData = processCategoryItems(categoryItems);
                // When using categoryItems, always use 'custom' category
                category = 'custom';
            } else {
                // Fall back to middleware data
                categoryData = req.processedCategories || {};
            }

            if (Object.keys(categoryData).length === 0) {
                return res.json({
                    success: false,
                    error: 'No category data available',
                    mentionsGraphData: '',
                    maxMentionData: ',0'
                });
            }

            // Check if this is the special topicId
            const isSpecialTopic = (req.body.topicId && parseInt(req.body.topicId) === 2627) || (parseInt(req.body.topicId) === 2600);

            // Build base query for filters processing
            const baseQueryString = buildBaseQueryString(category, categoryData);

            // Process filters (time slot, date range, sentiment)
            const filters = processFilters({
                sentimentType,
                timeSlot,
                fromDate,
                toDate,
                queryString: baseQueryString
            });

            // Handle special case for unTopic
            let queryTimeRange = {
                gte: filters.greaterThanTime,
                lte: filters.lessThanTime
            };

            if (Number(req.body.topicId) == 2473) {
                queryTimeRange = {
                    gte: fromDate,
                    lte: toDate
                };
            }

            // Build base query
            const query = buildBaseQuery({
                greaterThanTime: queryTimeRange.gte,
                lessThanTime: queryTimeRange.lte
            }, source, isSpecialTopic, Number(req.body.topicId));

            // Add category filters
            addCategoryFilters(query, category, categoryData);

            // Apply sentiment filter if provided
            if (sentimentType && sentimentType !== 'undefined' && sentimentType !== 'null') {
                if (sentimentType.includes(',')) {
                    // Handle multiple sentiment types
                    const sentimentArray = sentimentType.split(',');
                    const sentimentFilter = {
                        bool: {
                            should: sentimentArray.map(sentiment => ({
                                match: { predicted_sentiment_value: sentiment.trim() }
                            })),
                            minimum_should_match: 1
                        }
                    };
                    query.bool.must.push(sentimentFilter);
                } else {
                    // Handle single sentiment type
                    query.bool.must.push({
                        match: { predicted_sentiment_value: sentimentType.trim() }
                    });
                }
                console.log("Applied sentiment filter for:", sentimentType);
            }

            // Apply LLM Mention Type filter if provided
            if (llm_mention_type != "" && llm_mention_type && Array.isArray(llm_mention_type) && llm_mention_type.length > 0) {
                const mentionTypeFilter = {
                    bool: {
                        should: llm_mention_type.map(type => ({
                            match: { llm_mention_type: type }
                        })),
                        minimum_should_match: 1
                    }
                };
                query.bool.must.push(mentionTypeFilter);
            }

            // Normalize the input
            const mentionTypesArray = typeof llm_mention_type === 'string'
                ? llm_mention_type.split(',').map(s => s.trim())
                : llm_mention_type;

            // Apply LLM Mention Type filter if provided
            if (llm_mention_type != "" && mentionTypesArray && Array.isArray(mentionTypesArray) && mentionTypesArray.length > 0) {
                const mentionTypeFilter = {
                    bool: {
                        should: mentionTypesArray.map(type => ({
                            match: { llm_mention_type: type }
                        })),
                        minimum_should_match: 1
                    }
                };
                query.bool.must.push(mentionTypeFilter);
            }

            // Build complete query
            const queryTemplate = {
                query: query,
                size: 30
            };

            // Execute Elasticsearch query
            const results = await elasticClient.search({
                index: process.env.ELASTICSEARCH_DEFAULTINDEX,
                body: queryTemplate
            });

            // Format response using the optimized formatPostData function
            const responseArray = results?.hits?.hits?.map(hit => formatPostData(hit)) || [];

            // Gather all filter terms
            let allFilterTerms = [];
            if (categoryData) {
                Object.values(categoryData).forEach((data) => {
                    if (data.keywords && data.keywords.length > 0) allFilterTerms.push(...data.keywords);
                    if (data.hashtags && data.hashtags.length > 0) allFilterTerms.push(...data.hashtags);
                    if (data.urls && data.urls.length > 0) allFilterTerms.push(...data.urls);
                });
            }
            // For each post in responseArray, add matched_terms
            if (responseArray && Array.isArray(responseArray)) {
                responseArray.forEach((post, idx) => {
                    const textFields = [
                        post.message_text,
                        post.content,
                        post.keywords,
                        post.title,
                        post.hashtags,
                        post.uSource,
                        post.source,
                        post.p_url,
                        post.userFullname
                    ];
                    responseArray[idx] = {
                        ...post,
                        matched_terms: allFilterTerms.filter(term =>
                            textFields.some(field => {
                                if (!field) return false;
                                if (Array.isArray(field)) {
                                    return field.some(f => typeof f === 'string' && f.toLowerCase().includes(term.toLowerCase()));
                                }
                                return typeof field === 'string' && field.toLowerCase().includes(term.toLowerCase());
                            })
                        )
                    };
                });
            }

            return res.status(200).json({
                success: true,
                responseArray,
                total: responseArray.length || 0
            });

        } catch (error) {
            console.error('Error fetching social media mentions trend data:', error);
            return res.status(500).json({
                success: false,
                error: 'Internal server error'
            });
        }
    }
};

/**
 * Format post data for the frontend
 * @param {Object} hit - Elasticsearch document hit
 * @returns {Object} Formatted post data
 */
const formatPostData = (hit) => {
    const source = hit._source;

    // Use a default image if a profile picture is not provided
    const profilePic = source.u_profile_photo || `${process.env.PUBLIC_IMAGES_PATH}grey.png`;

    // Social metrics
    const followers = source.u_followers > 0 ? `${source.u_followers}` : '';
    const following = source.u_following > 0 ? `${source.u_following}` : '';
    const posts = source.u_posts > 0 ? `${source.u_posts}` : '';
    const likes = source.p_likes > 0 ? `${source.p_likes}` : '';

    // Emotion
    const llm_emotion = source.llm_emotion ||
        (source.source === 'GoogleMyBusiness' && source.rating
            ? (source.rating >= 4 ? 'Supportive'
                : source.rating <= 2 ? 'Frustrated'
                    : 'Neutral')
            : '');

    // Clean up comments URL if available
    const commentsUrl = source.p_comments_text && source.p_comments_text.trim() !== ''
        ? source.p_url.trim().replace('https: // ', 'https://')
        : '';

    const comments = `${source.p_comments}`;
    const shares = source.p_shares > 0 ? `${source.p_shares}` : '';
    const engagements = source.p_engagement > 0 ? `${source.p_engagement}` : '';

    const content = source.p_content && source.p_content.trim() !== '' ? source.p_content : '';
    const imageUrl = source.p_picture_url && source.p_picture_url.trim() !== ''
        ? source.p_picture_url
        : `${process.env.PUBLIC_IMAGES_PATH}grey.png`;

    // Determine sentiment
    let predicted_sentiment = '';
    let predicted_category = '';

    if (source.predicted_sentiment_value)
        predicted_sentiment = `${source.predicted_sentiment_value}`;
    else if (source.source === 'GoogleMyBusiness' && source.rating) {
        predicted_sentiment = source.rating >= 4 ? 'Positive'
            : source.rating <= 2 ? 'Negative'
                : 'Neutral';
    }

    if (source.predicted_category) predicted_category = source.predicted_category;

    // Handle YouTube-specific fields
    let youtubeVideoUrl = '';
    let profilePicture2 = '';
    if (source.source === 'Youtube') {
        if (source.video_embed_url) youtubeVideoUrl = source.video_embed_url;
        else if (source.p_id) youtubeVideoUrl = `https://www.youtube.com/embed/${source.p_id}`;
    } else {
        profilePicture2 = source.p_picture ? source.p_picture : '';
    }

    // Determine source icon based on source name
    let sourceIcon = '';
    const userSource = source.source;
    if (['khaleej_times', 'Omanobserver', 'Time of oman', 'Blogs'].includes(userSource))
        sourceIcon = 'Blog';
    else if (userSource === 'Reddit')
        sourceIcon = 'Reddit';
    else if (['FakeNews', 'News'].includes(userSource))
        sourceIcon = 'News';
    else if (userSource === 'Tumblr')
        sourceIcon = 'Tumblr';
    else if (userSource === 'Vimeo')
        sourceIcon = 'Vimeo';
    else if (['Web', 'DeepWeb'].includes(userSource))
        sourceIcon = 'Web';
    else
        sourceIcon = userSource;

    // Format message text – with special handling for GoogleMaps/Tripadvisor
    let message_text = '';
    if (['GoogleMaps', 'Tripadvisor'].includes(source.source)) {
        const parts = source.p_message_text.split('***|||###');
        message_text = parts[0].replace(/\n/g, '<br>');
    } else {
        message_text = source.p_message_text ? source.p_message_text.replace(/<\/?[^>]+(>|$)/g, '') : '';
    }

    return {
        profilePicture: profilePic,
        profilePicture2,
        userFullname: source.u_fullname,
        user_data_string: '',
        followers,
        following,
        posts,
        likes,
        llm_emotion,
        commentsUrl,
        comments,
        shares,
        engagements,
        content,
        image_url: imageUrl,
        predicted_sentiment,
        predicted_category,
        youtube_video_url: youtubeVideoUrl,
        source_icon: `${source.p_url},${sourceIcon}`,
        message_text,
        source: source.source,
        rating: source.rating,
        comment: source.comment,
        businessResponse: source.business_response,
        uSource: source.u_source,
        googleName: source.name,
        created_at: new Date(source.p_created_time || source.created_at).toLocaleString(),
        p_comments_data: source.p_comments_data,

    };
};

/**
 * Build a base query string from category data for filters processing
 * @param {string} selectedCategory - Category to filter by
 * @param {Object} categoryData - Category data
 * @returns {string} Query string
 */
function buildBaseQueryString(selectedCategory, categoryData) {
    let queryString = '';
    const allTerms = [];

    if (selectedCategory === 'all') {
        // Combine all keywords, hashtags, and urls from all categories
        Object.values(categoryData).forEach(data => {
            if (data.keywords && data.keywords.length > 0) {
                allTerms.push(...data.keywords);
            }
            if (data.hashtags && data.hashtags.length > 0) {
                allTerms.push(...data.hashtags);
            }
            if (data.urls && data.urls.length > 0) {
                allTerms.push(...data.urls);
            }
        });
    } else if (categoryData[selectedCategory]) {
        const data = categoryData[selectedCategory];
        if (data.keywords && data.keywords.length > 0) {
            allTerms.push(...data.keywords);
        }
        if (data.hashtags && data.hashtags.length > 0) {
            allTerms.push(...data.hashtags);
        }
        if (data.urls && data.urls.length > 0) {
            allTerms.push(...data.urls);
        }
    }

    // Create a query string with all terms as ORs
    if (allTerms.length > 0) {
        const terms = allTerms.map(term => `"${term}"`).join(' OR ');
        queryString = `(p_message_text:(${terms}) OR u_fullname:(${terms}))`;
    }

    return queryString;
}

/**
 * Build base query with date range and source filter
 * @param {Object} dateRange - Date range with greaterThanTime and lessThanTime
 * @param {string} source - Source to filter by
 * @returns {Object} Elasticsearch query object
 */
<<<<<<< HEAD
function buildBaseQuery(dateRange, source, isSpecialTopic = false, availableDataSources = []) {
=======
function buildBaseQuery(dateRange, source, isSpecialTopic = false, topicId) {
>>>>>>> 1eb872cf
    const query = {
        bool: {
            must: [
                {
                    range: {
                        p_created_time: {
                            gte: dateRange.greaterThanTime,
                            lte: dateRange.lessThanTime
                        }
                    }
                }
            ],
            must_not: [
                {
                    term: {
                        source: 'DM'
                    }
                }
            ]
        }
    };
    if (topicId === 2619) {
        query.bool.must.push({
            bool: {
                should: [
                    { match_phrase: { source: "LinkedIn" } },
                    { match_phrase: { source: "Linkedin" } }
                ],
                minimum_should_match: 1
            }
        });
    }
    // Handle special topic source filtering
    else if (isSpecialTopic) {
        query.bool.must.push({
            bool: {
                should: [
                    { match_phrase: { source: "Facebook" } },
                    { match_phrase: { source: "Twitter" } }
                ],
                minimum_should_match: 1
            }
        });
    } else {
        // Add source filter if a specific source is selected
        if (source !== 'All') {
            query.bool.must.push({
                match_phrase: { source: source }
            });
        } else if (availableDataSources && availableDataSources.length > 0) {
            // Use available data sources if present
            query.bool.must.push({
                bool: {
                    should: availableDataSources.map(source => ({
                        match_phrase: { source: source }
                    })),
                    minimum_should_match: 1
                }
            });
        } else {
            // Fallback to default sources if no available sources
            query.bool.must.push({
                bool: {
                    should: [
                        { match_phrase: { source: "Facebook" } },
                        { match_phrase: { source: "Twitter" } },
                        { match_phrase: { source: "Instagram" } },
                        { match_phrase: { source: "Youtube" } },
                        { match_phrase: { source: "LinkedIn" } },
                        { match_phrase: { source: "Linkedin" } },
                        { match_phrase: { source: "Pinterest" } },
                        { match_phrase: { source: "Web" } },
                        { match_phrase: { source: "Reddit" } },
                        { match_phrase: { source: "TikTok" } }
                    ],
                    minimum_should_match: 1
                }
            });
        }
    }

    return query;
}

/**
 * Add category filters to the query
 * @param {Object} query - Elasticsearch query object
 * @param {string} selectedCategory - Category to filter by
 * @param {Object} categoryData - Category data with filters
 */
function addCategoryFilters(query, selectedCategory, categoryData) {
    if (selectedCategory === 'all') {
        query.bool.must.push({
            bool: {
                should: [
                    ...Object.values(categoryData).flatMap(data =>
                        (data.keywords || []).map(keyword => ({
                            multi_match: {
                                query: keyword,
                                fields: ['p_message_text', 'p_message', 'keywords', 'title', 'hashtags', 'u_source', 'p_url'],
                                type: 'phrase'
                            }
                        }))
                    ),
                    ...Object.values(categoryData).flatMap(data =>
                        (data.hashtags || []).map(hashtag => ({
                            multi_match: {
                                query: hashtag,
                                fields: ['p_message_text', 'p_message', 'keywords', 'title', 'hashtags', 'u_source', 'p_url'],
                                type: 'phrase'
                            }
                        }))
                    ),
                    ...Object.values(categoryData).flatMap(data =>
                        (data.urls || []).map(url => ({
                            multi_match: {
                                query: url,
                                fields: ['p_message_text', 'p_message', 'keywords', 'title', 'hashtags', 'u_source', 'p_url'],
                                type: 'phrase'
                            }
                        }))
                    )
                ],
                minimum_should_match: 1
            }
        });
    } else if (categoryData[selectedCategory]) {
        const data = categoryData[selectedCategory];

        // Check if the category has any filtering criteria
        const hasKeywords = Array.isArray(data.keywords) && data.keywords.length > 0;
        const hasHashtags = Array.isArray(data.hashtags) && data.hashtags.length > 0;
        const hasUrls = Array.isArray(data.urls) && data.urls.length > 0;

        // Only add the filter if there's at least one criteria
        if (hasKeywords || hasHashtags || hasUrls) {
            query.bool.must.push({
                bool: {
                    should: [
                        ...(data.keywords || []).map(keyword => ({
                            multi_match: {
                                query: keyword,
                                fields: ['p_message_text', 'p_message', 'keywords', 'title', 'hashtags', 'u_source', 'p_url'],
                                type: 'phrase'
                            }
                        })),
                        ...(data.hashtags || []).map(hashtag => ({
                            multi_match: {
                                query: hashtag,
                                fields: ['p_message_text', 'p_message', 'keywords', 'title', 'hashtags', 'u_source', 'p_url'],
                                type: 'phrase'
                            }
                        })),
                        ...(data.urls || []).map(url => ({
                            multi_match: {
                                query: url,
                                fields: ['p_message_text', 'p_message', 'keywords', 'title', 'hashtags', 'u_source', 'p_url'],
                                type: 'phrase'
                            }
                        }))
                    ],
                    minimum_should_match: 1
                }
            });
        } else {
            // If the category has no filtering criteria, add a condition that will match nothing
            query.bool.must.push({
                bool: {
                    must_not: {
                        match_all: {}
                    }
                }
            });
        }
    }
}



module.exports = mentionsTrendController; <|MERGE_RESOLUTION|>--- conflicted
+++ resolved
@@ -78,11 +78,7 @@
             const query = buildBaseQuery({
                 greaterThanTime: queryTimeRange.gte,
                 lessThanTime: queryTimeRange.lte
-<<<<<<< HEAD
             }, source, isSpecialTopic, availableDataSources);
-=======
-            }, source, isSpecialTopic, Number(req.body.topicId));
->>>>>>> 1eb872cf
 
             // Add category filters
             addCategoryFilters(query, category, categoryData);
@@ -843,11 +839,7 @@
  * @param {string} source - Source to filter by
  * @returns {Object} Elasticsearch query object
  */
-<<<<<<< HEAD
 function buildBaseQuery(dateRange, source, isSpecialTopic = false, availableDataSources = []) {
-=======
-function buildBaseQuery(dateRange, source, isSpecialTopic = false, topicId) {
->>>>>>> 1eb872cf
     const query = {
         bool: {
             must: [
