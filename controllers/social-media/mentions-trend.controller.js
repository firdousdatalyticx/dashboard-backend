--- conflicted
+++ resolved
@@ -536,11 +536,7 @@
             const query = buildBaseQuery({
                 greaterThanTime: queryTimeRange.gte,
                 lessThanTime: queryTimeRange.lte
-<<<<<<< HEAD
-            }, source, Number(req.body.topicId));
-=======
             }, source, isSpecialTopic, Number(req.body.topicId));
->>>>>>> 6c26201c
 
             // Add category filters
             addCategoryFilters(query, category, categoryData);
