const { elasticClient } = require('../../config/elasticsearch');
const { processFilters } = require('./filter.utils');
// Removed date-fns import as counts endpoint no longer needs date formatting
const processCategoryItems = require('../../helpers/processedCategoryItems');
const socialsDistributionsController = {
    getDistributions: async (req, res) => {
        try {
            const { 
                timeSlot,
                fromDate,
                toDate,
                sentimentType,
                category = 'all',
                source = 'All',
                topicId,
                llm_mention_type
            } = req.body;

            
            // Check if this is the special topicId
            const isSpecialTopic = topicId && parseInt(topicId) === 2600 || parseInt(topicId) === 2627;
            
            // Get category data from middleware
            let categoryData = {};
      
            if (req.body.categoryItems && Array.isArray(req.body.categoryItems) && req.body.categoryItems.length > 0) {
              categoryData = processCategoryItems(req.body.categoryItems);
            } else {
              // Fall back to middleware data
              categoryData = req.processedCategories || {};
            }

            // Get available data sources from middleware
            const availableDataSources = req.processedDataSources || [];
            // If there's nothing to search for, return zero counts
            if (Object.keys(categoryData).length === 0) {
                return res.json({});
            }

              // Build base query for filters processing
                        const baseQueryString = buildBaseQueryString(category, categoryData);
                        
                        // Process filters (time slot, date range, sentiment)
                        const filters = processFilters({
                            sentimentType,
                            timeSlot,
                            fromDate,
                            toDate,
                            queryString: baseQueryString,
                        });
            
                        // Build time range: if no dates are provided, DO NOT apply default last90days
                        const noDateProvided = (
                            (timeSlot === null || timeSlot === undefined || timeSlot === '') &&
                            (fromDate === null || fromDate === undefined || fromDate === '') &&
                            (toDate === null || toDate === undefined || toDate === '')
                        );

                        let queryTimeRange = null;
                        if (!noDateProvided) {
                            queryTimeRange = {
                                gte: filters.greaterThanTime,
                                lte: filters.lessThanTime
                            };
                        }

                        if (Number(topicId) == 2473) {
                            queryTimeRange = {
                                gte: '2023-01-01',
                                lte: '2023-04-30'
                            };
                        }
            
        
                        // Build base query
<<<<<<< HEAD
                        const query = buildBaseQuery({
                            greaterThanTime: queryTimeRange.gte,
                            lessThanTime: queryTimeRange.lte
                        }, source, isSpecialTopic, parseInt(topicId), availableDataSources);
=======
                        const query = buildBaseQuery(
                            queryTimeRange ? {
                                greaterThanTime: queryTimeRange.gte,
                                lessThanTime: queryTimeRange.lte
                            } : null,
                            source,
                            isSpecialTopic,
                            parseInt(topicId)
                        );
>>>>>>> b51ed9af
            
                        // Add category filters
                        addCategoryFilters(query, category, categoryData);
                        
                        // Apply sentiment filter if provided
                        if (sentimentType && sentimentType !== 'undefined' && sentimentType !== 'null') {
                            if (sentimentType.includes(',')) {
                                // Handle multiple sentiment types
                                const sentimentArray = sentimentType.split(',');
                                const sentimentFilter = {
                                    bool: {
                                        should: sentimentArray.map(sentiment => ({
                                            match: { predicted_sentiment_value: sentiment.trim() }
                                        })),
                                        minimum_should_match: 1
                                    }
                                };
                                query.bool.must.push(sentimentFilter);
                            } else {
                                // Handle single sentiment type
                                query.bool.must.push({
                                    match: { predicted_sentiment_value: sentimentType.trim() }
                                });
                            }
                        }

                        // Apply LLM Mention Type filter if provided (sync with mentions-trend)
                        if (llm_mention_type && llm_mention_type !== "" && Array.isArray(llm_mention_type) && llm_mention_type.length > 0) {
                            const mentionTypeFilter = {
                                bool: {
                                    should: llm_mention_type.map(type => ({
                                        match: { llm_mention_type: type }
                                    })),
                                    minimum_should_match: 1
                                }
                            };
                            query.bool.must.push(mentionTypeFilter);
                        }

                        // Normalize the input for string-based llm_mention_type
                        const mentionTypesArray = typeof llm_mention_type === 'string' 
                            ? llm_mention_type.split(',').map(s => s.trim()) 
                            : llm_mention_type;

                        // Apply LLM Mention Type filter if provided (handle string input)
                        if (llm_mention_type && llm_mention_type !== "" && mentionTypesArray && Array.isArray(mentionTypesArray) && mentionTypesArray.length > 0) {
                            const mentionTypeFilter = {
                                bool: {
                                    should: mentionTypesArray.map(type => ({
                                        match: { llm_mention_type: type }
                                    })),
                                    minimum_should_match: 1
                                }
                            };
                            query.bool.must.push(mentionTypeFilter);
                        }
          
            // Now create the aggregation query with the same base query
            const aggQuery = {
                query: query,
                size: 0,
                aggs: {
                    source_counts: {
                        terms: {
                            field: 'source.keyword',
                            size: 20
                        }
                    }
                }
            };
       

            // return res.send(aggQuery)
            // Execute the aggregation query
            const aggResponse = await elasticClient.search({
                index: process.env.ELASTICSEARCH_DEFAULTINDEX,
                body: aggQuery
            });


            // Get total count using the same query (for comparison with mentions-trend)
            // Note: total count is not returned in this endpoint for performance
            // If needed, it can be added back with a lightweight count aggregation

            // Extract the aggregation buckets
            const buckets = aggResponse.aggregations.source_counts.buckets;
            const sourceCounts = buckets.reduce((acc, bucket) => {
                // Only include sources with count > 0
                if (bucket.doc_count > 0) {
                    acc[bucket.key] = bucket.doc_count;
                }
                return acc;
            }, {});
            return res.json(sourceCounts);
        } catch (error) {
            console.error('Error fetching social media distributions:', error);
            return res.status(500).json({ 
                success: false,
                error: 'Internal server error' 
            });
        }
    }
};

/**
 * Build a base query string from category data for filters processing
 * @param {string} selectedCategory - Category to filter by
 * @param {Object} categoryData - Category data
 * @returns {string} Query string
 */
function buildBaseQueryString(selectedCategory, categoryData) {
    let queryString = '';
    const allTerms = [];
    
    if (selectedCategory === 'all') {
        // Combine all keywords, hashtags, and urls from all categories
        Object.values(categoryData).forEach(data => {
            if (data.keywords && data.keywords.length > 0) {
                allTerms.push(...data.keywords);
            }
            if (data.hashtags && data.hashtags.length > 0) {
                allTerms.push(...data.hashtags);
            }
            if (data.urls && data.urls.length > 0) {
                allTerms.push(...data.urls);
            }
        });
    } else if (categoryData[selectedCategory]) {
        const data = categoryData[selectedCategory];
        if (data.keywords && data.keywords.length > 0) {
            allTerms.push(...data.keywords);
        }
        if (data.hashtags && data.hashtags.length > 0) {
            allTerms.push(...data.hashtags);
        }
        if (data.urls && data.urls.length > 0) {
            allTerms.push(...data.urls);
        }
    }
    
    // Create a query string with all terms as ORs
    if (allTerms.length > 0) {
        const terms = allTerms.map(term => `"${term}"`).join(' OR ');
        queryString = `(p_message_text:(${terms}) OR u_fullname:(${terms}))`;
    }
    
    return queryString;
}

/**
 * Build base query with date range and source filter
 * @param {Object} dateRange - Date range with greaterThanTime and lessThanTime
 * @param {string} source - Source to filter by
 * @returns {Object} Elasticsearch query object
 */
function buildBaseQuery(dateRange, source, isSpecialTopic = false, topicId, availableDataSources = []) {
    const query = {
        bool: {
            must: [],
            must_not: [
                {
                    term: {
                        source: 'DM'
                    }
                }
            ]
        }
    };
    // Only apply time range if provided
    if (dateRange && dateRange.greaterThanTime && dateRange.lessThanTime) {
        query.bool.must.push({
            range: {
                p_created_time: {
                    gte: dateRange.greaterThanTime,
                    lte: dateRange.lessThanTime
                }
            }
        });
    }
    if(topicId===2619){
            query.bool.must.push({
                        bool: {
                            should: [
                                { match_phrase: { source: "LinkedIn" } },
                                { match_phrase: { source: "Linkedin" } }
                            ],
                            minimum_should_match: 1
                        }
                    });
    }
    // Handle special topic source filtering
    else if (isSpecialTopic) {
        query.bool.must.push({
            bool: {
                should: [
                    { match_phrase: { source: "Facebook" } },
                    { match_phrase: { source: "Twitter" } }
                ],
                minimum_should_match: 1
            }
        });
    } else {
        // Add source filter if a specific source is selected
        if (source !== 'All') {
            query.bool.must.push({
                match_phrase: { source: source }
            });
        } else if (availableDataSources && availableDataSources.length > 0) {
            // Use available data sources if present
            query.bool.must.push({
                bool: {
                    should: availableDataSources.map(source => ({
                        match_phrase: { source: source }
                    })),
                    minimum_should_match: 1
                }
            });
        } else {
            // Fallback to default sources if no available sources
            query.bool.must.push({
                bool: {
                    should: [
                        { match_phrase: { source: "Facebook" } },
                        { match_phrase: { source: "Twitter" } },
                        { match_phrase: { source: "Instagram" } },
                        { match_phrase: { source: "Youtube" } },
                        { match_phrase: { source: "Linkedin" } },
                        { match_phrase: { source: "LinkedIn" } },
                        { match_phrase: { source: "Pinterest" } },
                        { match_phrase: { source: "Web" } },
                        { match_phrase: { source: "Reddit" } },
                        { match_phrase: { source: "TikTok" } }
                    ],
                    minimum_should_match: 1
                }
            });
        }
    }

    return query;
}

/**
 * Add category filters to the query
 * @param {Object} query - Elasticsearch query object
 * @param {string} selectedCategory - Category to filter by
 * @param {Object} categoryData - Category data with filters
 */
function addCategoryFilters(query, selectedCategory, categoryData) {
    if (selectedCategory === 'all') {
        query.bool.must.push({
            bool: {
                should: [
                    ...Object.values(categoryData).flatMap(data =>
                        (data.keywords || []).map(keyword => ({
                            multi_match: {
                                query: keyword,
                                fields: ['p_message_text', 'p_message', 'hashtags', 'u_source', 'p_url'],
                                type: 'phrase'
                            }
                        }))
                    ),
                    ...Object.values(categoryData).flatMap(data =>
                        (data.hashtags || []).map(hashtag => ({
                            multi_match: {
                                query: hashtag,
                                fields: ['p_message_text', 'p_message', 'hashtags', 'u_source', 'p_url'],
                                type: 'phrase'
                            }
                        }))
                    ),
                    ...Object.values(categoryData).flatMap(data =>
                        (data.urls || []).map(url => ({
                            multi_match: {
                                query: url,
                                fields: ['p_message_text', 'p_message', 'hashtags', 'u_source', 'p_url'],
                                type: 'phrase'
                            }
                        }))
                    )
                ],
                minimum_should_match: 1
            }
        });
    } else if (categoryData[selectedCategory]) {
        const data = categoryData[selectedCategory];

        // Check if the category has any filtering criteria
        const hasKeywords = Array.isArray(data.keywords) && data.keywords.length > 0;
        const hasHashtags = Array.isArray(data.hashtags) && data.hashtags.length > 0;
        const hasUrls = Array.isArray(data.urls) && data.urls.length > 0;

        // Only add the filter if there's at least one criteria
        if (hasKeywords || hasHashtags || hasUrls) {
            query.bool.must.push({
                bool: {
                    should: [
                        ...(data.keywords || []).map(keyword => ({
                            multi_match: {
                                query: keyword,
                                fields: ['p_message_text', 'p_message', 'hashtags', 'u_source', 'p_url'],
                                type: 'phrase'
                            }
                        })),
                        ...(data.hashtags || []).map(hashtag => ({
                            multi_match: {
                                query: hashtag,
                                fields: ['p_message_text', 'p_message', 'hashtags', 'u_source', 'p_url'],
                                type: 'phrase'
                            }
                        })),
                        ...(data.urls || []).map(url => ({
                            multi_match: {
                                query: url,
                                fields: ['p_message_text', 'p_message', 'hashtags', 'u_source', 'p_url'],
                                type: 'phrase'
                            }
                        }))
                    ],
                    minimum_should_match: 1
                }
            });
        } else {
            // If the category has no filtering criteria, add a condition that will match nothing
            query.bool.must.push({
                bool: {
                    must_not: {
                        match_all: {}
                    }
                }
            });
        }
    }
}

// Removed post formatting and helpers to keep this controller lean for counts-only

module.exports = socialsDistributionsController;<|MERGE_RESOLUTION|>--- conflicted
+++ resolved
@@ -73,22 +73,10 @@
             
         
                         // Build base query
-<<<<<<< HEAD
                         const query = buildBaseQuery({
                             greaterThanTime: queryTimeRange.gte,
                             lessThanTime: queryTimeRange.lte
                         }, source, isSpecialTopic, parseInt(topicId), availableDataSources);
-=======
-                        const query = buildBaseQuery(
-                            queryTimeRange ? {
-                                greaterThanTime: queryTimeRange.gte,
-                                lessThanTime: queryTimeRange.lte
-                            } : null,
-                            source,
-                            isSpecialTopic,
-                            parseInt(topicId)
-                        );
->>>>>>> b51ed9af
             
                         // Add category filters
                         addCategoryFilters(query, category, categoryData);
