const { elasticClient } = require('../../config/elasticsearch');
const { processFilters } = require('./filter.utils');
// Removed date-fns import as counts endpoint no longer needs date formatting
const processCategoryItems = require('../../helpers/processedCategoryItems');
const normalizeSourceInput = (sourceParam) => {
    if (!sourceParam || sourceParam === 'All') {
        return [];
    }

    if (Array.isArray(sourceParam)) {
        return sourceParam
            .filter(Boolean)
            .map(src => src.trim())
            .filter(src => src.length > 0 && src.toLowerCase() !== 'all');
    }

    if (typeof sourceParam === 'string') {
        return sourceParam
            .split(',')
            .map(src => src.trim())
            .filter(src => src.length > 0 && src.toLowerCase() !== 'all');
    }

    return [];
};

const findMatchingCategoryKey = (selectedCategory, categoryData = {}) => {
    if (!selectedCategory || selectedCategory === 'all' || selectedCategory === 'custom' || selectedCategory === '') {
        return selectedCategory;
    }

    const normalizedSelectedRaw = String(selectedCategory || '');
    const normalizedSelected = normalizedSelectedRaw.toLowerCase().replace(/\s+/g, '');
    const categoryKeys = Object.keys(categoryData || {});

    if (categoryKeys.length === 0) {
        return null;
    }

    let matchedKey = categoryKeys.find(
        key => key.toLowerCase() === normalizedSelectedRaw.toLowerCase()
    );

    if (!matchedKey) {
        matchedKey = categoryKeys.find(
            key => key.toLowerCase().replace(/\s+/g, '') === normalizedSelected
        );
    }

    if (!matchedKey) {
        matchedKey = categoryKeys.find(key => {
            const normalizedKey = key.toLowerCase().replace(/\s+/g, '');
            return normalizedKey.includes(normalizedSelected) || normalizedSelected.includes(normalizedKey);
        });
    }

    return matchedKey || null;
};

const socialsDistributionsController = {
    getDistributions: async (req, res) => {
        try {
            const { 
                timeSlot,
                fromDate,
                toDate,
                sentimentType,
                category = 'all',
                source = 'All',
                topicId,
                llm_mention_type
            } = req.body;

            
            // Check if this is the special topicId
            const isSpecialTopic = topicId && parseInt(topicId) === 2600 || parseInt(topicId) === 2627;
            
            // Get category data from middleware
            let categoryData = {};
      
            if (req.body.categoryItems && Array.isArray(req.body.categoryItems) && req.body.categoryItems.length > 0) {
              categoryData = processCategoryItems(req.body.categoryItems);
            } else {
              // Fall back to middleware data
              categoryData = req.processedCategories || {};
            }
            // If there's nothing to search for, return zero counts
            if (Object.keys(categoryData).length === 0) {
                return res.json({});
            }
            let workingCategory = category;
          // Only filter categoryData if category is not 'all', not empty, not 'custom' AND exists
        if (workingCategory !== 'all' && workingCategory !== '' && workingCategory !== 'custom') {
            const matchedKey = findMatchingCategoryKey(workingCategory, categoryData);
            
            if (matchedKey) {
                // Category found - filter to only this category
                categoryData = { [matchedKey]: categoryData[matchedKey] };
                workingCategory = matchedKey;
            } else {
                // Category not found - keep all categoryData and set workingCategory to 'all'
                // This maintains existing functionality
                workingCategory = 'all';
            }
        }

              // Build base query for filters processing
                        const baseQueryString = buildBaseQueryString(workingCategory, categoryData);
                        // Process filters (time slot, date range, sentiment)
                        const filters = processFilters({
                            sentimentType,
                            timeSlot,
                            fromDate,
                            toDate,
                            queryString: baseQueryString,
                        });
            
                        // Build time range: if no dates are provided, DO NOT apply default last90days
                        const noDateProvided = (
                            (timeSlot === null || timeSlot === undefined || timeSlot === '') &&
                            (fromDate === null || fromDate === undefined || fromDate === '') &&
                            (toDate === null || toDate === undefined || toDate === '')
                        );

                        let queryTimeRange = null;
                        if (!noDateProvided) {
                            queryTimeRange = {
                                gte: filters.greaterThanTime,
                                lte: filters.lessThanTime
                            };
                        }

                        if (Number(topicId) == 2473) {
                            queryTimeRange = {
                                gte: '2023-01-01',
                                lte: '2023-04-30'
                            };
                        }
            
        
                        // Build base query
                        const query = buildBaseQuery(
                            queryTimeRange ? {
                                greaterThanTime: queryTimeRange.gte,
                                lessThanTime: queryTimeRange.lte
                            } : null,
                            source,
                            isSpecialTopic,
                            parseInt(topicId)
                        );

                        if(workingCategory=="all" && category!=="all"){
                         const categoryFilter = {
                                    bool: {
                                        should:  [
                                            {
                                                "multi_match": {
                                                    "query": category,
                                                    "fields": [
                                                        "p_message_text",
                                                        "p_message",
                                                        "hashtags",
                                                        "u_source",
                                                        "p_url"
                                                    ],
                                                    "type": "phrase"
                                                }
                                            }
                                        ],
                                        minimum_should_match: 1
                                    }
                                };
                                query.bool.must.push(categoryFilter);
                        }

                    //    return res.send(query)
                        // Add category filters
                        addCategoryFilters(query, workingCategory, categoryData);
                        
                        // Apply sentiment filter if provided
                        if (sentimentType && sentimentType !== 'undefined' && sentimentType !== 'null') {
                            if (sentimentType.includes(',')) {
                                // Handle multiple sentiment types
                                const sentimentArray = sentimentType.split(',');
                                const sentimentFilter = {
                                    bool: {
                                        should: sentimentArray.map(sentiment => ({
                                            match: { predicted_sentiment_value: sentiment.trim() }
                                        })),
                                        minimum_should_match: 1
                                    }
                                };
                                query.bool.must.push(sentimentFilter);
                            } else {
                                // Handle single sentiment type
                                query.bool.must.push({
                                    match: { predicted_sentiment_value: sentimentType.trim() }
                                });
                            }
                        }



                        // Normalize input into array
                        let mentionTypesArray = [];

                        if (llm_mention_type) {
                            if (Array.isArray(llm_mention_type)) {
                                mentionTypesArray = llm_mention_type;
                            } else if (typeof llm_mention_type === "string") {
                                mentionTypesArray = llm_mention_type.split(",").map(s => s.trim());
                            }
                        }

                        // Special filter for topicId 2641 - only fetch posts where is_public_opinion is true
<<<<<<< HEAD
=======
                        if (parseInt(topicId) === 2641 || parseInt(topicId) === 2643 || parseInt(topicId) === 2644 ) {
                            query.bool.must.push({
                                term: { is_public_opinion: true }
                            });
                        }
>>>>>>> 7590ff57

                        // CASE 1: If mentionTypesArray has valid values → apply should-match filter
                        if (mentionTypesArray.length > 0) {
                            query.bool.must.push({
                                bool: {
                                    should: mentionTypesArray.map(type => ({
                                        match: { llm_mention_type: type }
                                    })),
                                    minimum_should_match: 1
                                }
                            });
                        }
                        // CASE 2: If no LLM Mention Type given → apply must_not filter
                        else if(Number(topicId) == 2641 || parseInt(topicId) === 2643 || parseInt(topicId) === 2644 ) {
                            query.bool.must.push({
                                bool: {
                                    must_not: [
                                        { match: { llm_mention_type: "Promotion" }},
                                        { match: { llm_mention_type: "Booking" }},
                                        { match: { llm_mention_type: "Others" }}
                                    ]
                                }
                            });
                        }

          
            // Now create the aggregation query with the same base query
            const aggQuery = {
                query: query,
                size: 0,
                aggs: {
                    source_counts: {
                        terms: {
                            field: 'source.keyword',
                            size: 20
                        }
                    }
                }
            };
       



            // Execute the aggregation query
            const aggResponse = await elasticClient.search({
                index: process.env.ELASTICSEARCH_DEFAULTINDEX,
                body: aggQuery
            });


            // Get total count using the same query (for comparison with mentions-trend)
            // Note: total count is not returned in this endpoint for performance
            // If needed, it can be added back with a lightweight count aggregation

            // Extract the aggregation buckets
            const buckets = aggResponse.aggregations.source_counts.buckets;

                const sourceCounts = buckets.reduce((acc, bucket) => {
                if (bucket.doc_count > 0) {
                    // Normalize key (e.g., treat Linkedin and LinkedIn as same)
                    const normalizedKey = bucket.key.toLowerCase();

                    // Add or update count
                    acc[normalizedKey] = (acc[normalizedKey] || 0) + bucket.doc_count;
                }
                return acc;
                }, {});

                // Reformat keys properly (capitalize "LinkedIn" etc. if you want)
              const formattedCounts = {};
                for (const key in sourceCounts) {
                // Handle special cases like LinkedIn
                let formattedKey;
                if (key.toLowerCase() === "linkedin") {
                    formattedKey = "LinkedIn";
                } else {
                    // Capitalize the first letter dynamically
                    formattedKey = key.charAt(0).toUpperCase() + key.slice(1);
                }

                formattedCounts[formattedKey] = sourceCounts[key];
                }


                return res.json(formattedCounts);

        } catch (error) {
            console.error('Error fetching social media distributions:', error);
            return res.status(500).json({ 
                success: false,
                error: 'Internal server error' 
            });
        }
    }
};

/**
 * Build a base query string from category data for filters processing
 * @param {string} selectedCategory - Category to filter by
 * @param {Object} categoryData - Category data
 * @returns {string} Query string
 */
function buildBaseQueryString(selectedCategory, categoryData) {

  
    let queryString = '';
    const allTerms = [];
    
    if (selectedCategory === 'all') {
        // Combine all keywords, hashtags, and urls from all categories
        Object.values(categoryData).forEach(data => {
            if (data.keywords && data.keywords.length > 0) {
                allTerms.push(...data.keywords);
            }
            if (data.hashtags && data.hashtags.length > 0) {
                allTerms.push(...data.hashtags);
            }
            if (data.urls && data.urls.length > 0) {
                allTerms.push(...data.urls);
            }
        });
    } else if (categoryData[selectedCategory]) {
        const data = categoryData[selectedCategory];
        if (data.keywords && data.keywords.length > 0) {
            allTerms.push(...data.keywords);
        }
        if (data.hashtags && data.hashtags.length > 0) {
            allTerms.push(...data.hashtags);
        }
        if (data.urls && data.urls.length > 0) {
            allTerms.push(...data.urls);
        }
    }
    
    // Create a query string with all terms as ORs
    if (allTerms.length > 0) {
        const terms = allTerms.map(term => `"${term}"`).join(' OR ');
        queryString = `(p_message_text:(${terms}) OR u_fullname:(${terms}))`;
    }
    
    return queryString;
}

/**
 * Build base query with date range and source filter
 * @param {Object} dateRange - Date range with greaterThanTime and lessThanTime
 * @param {string} source - Source to filter by
 * @returns {Object} Elasticsearch query object
 */
function buildBaseQuery(dateRange, source, isSpecialTopic = false,topicId) {
    const query = {
        bool: {
            must: [],
            must_not: [
                {
                    term: {
                        source: 'DM'
                    }
                }
            ]
        }
    };
    // Only apply time range if provided
    if (dateRange && dateRange.greaterThanTime && dateRange.lessThanTime) {
        query.bool.must.push({
            range: {
                p_created_time: {
                    gte: dateRange.greaterThanTime,
                    lte: dateRange.lessThanTime
                }
            }
        });
    }
    const normalizedSources = normalizeSourceInput(source);
    if(topicId===2619 || topicId===2639 || topicId===2640){
            query.bool.must.push({
                        bool: {
                            should: [
                                { match_phrase: { source: "LinkedIn" } },
                                { match_phrase: { source: "Linkedin" } }
                            ],
                            minimum_should_match: 1
                        }
                    });
    }
    
    else if (normalizedSources.length > 0) {
        query.bool.must.push({
            bool: {
                should: normalizedSources.map(src => ({
                    match_phrase: { source: src }
                })),
                minimum_should_match: 1
            }
        });
    }
    
    // Handle special topic source filtering
    else if (isSpecialTopic) {
        query.bool.must.push({
            bool: {
                should: [
                    { match_phrase: { source: "Facebook" } },
                    { match_phrase: { source: "Twitter" } }
                ],
                minimum_should_match: 1
            }
        });
    } 
    else if (topicId===2634) {
        query.bool.must.push({
            bool: {
                should: [
                    { match_phrase: { source: "Facebook" } },
                    { match_phrase: { source: "Twitter" } }
                ],
                minimum_should_match: 1
            }
        });
    }else if(topicId === 2641 || parseInt(topicId) === 2643 || parseInt(topicId) === 2644 ){        
        query.bool.must.push({
            bool: {
                should: [
                    { match_phrase: { source: "Facebook" } },
                    { match_phrase: { source: "Twitter" } },
                    { match_phrase: { source: "Instagram" } },
                ],
                minimum_should_match: 1
            }
        });
    }
    
    else {
        // Default: include standard set of sources
        query.bool.must.push({
            bool: {
                should: [
                    { match_phrase: { source: "Facebook" } },
                    { match_phrase: { source: "Twitter" } },
                    { match_phrase: { source: "Instagram" } },
                    { match_phrase: { source: "Youtube" } },
                    { match_phrase: { source: "Linkedin" } },
                    { match_phrase: { source: "LinkedIn" } },
                    { match_phrase: { source: "Pinterest" } },
                    { match_phrase: { source: "Web" } },
                    { match_phrase: { source: "Reddit" } },
                    { match_phrase: { source: "TikTok" } }
                ],
                minimum_should_match: 1
            }
        });
    }

    return query;
}

/**
 * Add category filters to the query
 * @param {Object} query - Elasticsearch query object
 * @param {string} selectedCategory - Category to filter by
 * @param {Object} categoryData - Category data with filters
 */
function addCategoryFilters(query, selectedCategory, categoryData) {
    if (selectedCategory === 'all') {
        query.bool.must.push({
            bool: {
                should: [
                    ...Object.values(categoryData).flatMap(data =>
                        (data.keywords || []).flatMap(keyword => [
                          { match_phrase: { p_message_text: keyword } },
                          { match_phrase: { keywords: keyword } }
                        ])
                    ),
                    ...Object.values(categoryData).flatMap(data =>
                        (data.hashtags || []).flatMap(hashtag => [
                            { match_phrase: { p_message_text: hashtag } },
                            { match_phrase: { hashtags: hashtag } }
                        ])
                    ),
                    ...Object.values(categoryData).flatMap(data =>
                        (data.urls || []).flatMap(url => [
                            { match_phrase: { u_source: url } },
                            { match_phrase: { p_url: url } }
                        ])
                    )
                ],
                minimum_should_match: 1
            }
        });
    } else if (categoryData[selectedCategory]) {
        const data = categoryData[selectedCategory];

        // Check if the category has any filtering criteria
        const hasKeywords = Array.isArray(data.keywords) && data.keywords.length > 0;
        const hasHashtags = Array.isArray(data.hashtags) && data.hashtags.length > 0;
        const hasUrls = Array.isArray(data.urls) && data.urls.length > 0;

        // Only add the filter if there's at least one criteria
        if (hasKeywords || hasHashtags || hasUrls) {
            query.bool.must.push({
                bool: {
                    should: [
                        ...(data.keywords || []).flatMap(keyword => [
                          { match_phrase: { p_message_text: keyword } },
                          { match_phrase: { keywords: keyword } }
                        ]),
                        ...(data.hashtags || []).flatMap(hashtag => [
                            { match_phrase: { p_message_text: hashtag } },
                            { match_phrase: { hashtags: hashtag } }
                        ]),
                        ...(data.urls || []).flatMap(url => [
                            { match_phrase: { u_source: url } },
                            { match_phrase: { p_url: url } }
                        ])
                    ],
                    minimum_should_match: 1
                }
            });
        } else {
            // If the category has no filtering criteria, add a condition that will match nothing
            query.bool.must.push({
                bool: {
                    must_not: {
                        match_all: {}
                    }
                }
            });
        }
    }
}

// Removed post formatting and helpers to keep this controller lean for counts-only

module.exports = socialsDistributionsController;<|MERGE_RESOLUTION|>--- conflicted
+++ resolved
@@ -213,14 +213,6 @@
                         }
 
                         // Special filter for topicId 2641 - only fetch posts where is_public_opinion is true
-<<<<<<< HEAD
-=======
-                        if (parseInt(topicId) === 2641 || parseInt(topicId) === 2643 || parseInt(topicId) === 2644 ) {
-                            query.bool.must.push({
-                                term: { is_public_opinion: true }
-                            });
-                        }
->>>>>>> 7590ff57
 
                         // CASE 1: If mentionTypesArray has valid values → apply should-match filter
                         if (mentionTypesArray.length > 0) {
