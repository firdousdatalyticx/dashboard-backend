--- conflicted
+++ resolved
@@ -50,7 +50,7 @@
             const query = buildBaseQuery({
                 greaterThanTime: effectiveGreaterThanTime,
                 lessThanTime: effectiveLessThanTime
-            }, source, isSpecialTopic);
+            }, source, req);
 
             if (sentiment) {
                 if (sentiment.toLowerCase() === 'all') {
@@ -192,7 +192,7 @@
                 effectiveLessThanTime = lessThanTime;
             }
 
-            const query = buildBaseQuery({ greaterThanTime: effectiveGreaterThanTime, lessThanTime: effectiveLessThanTime }, source, isSpecialTopic);
+            const query = buildBaseQuery({ greaterThanTime: effectiveGreaterThanTime, lessThanTime: effectiveLessThanTime }, source, req);
 
             if (sentiment) {
                 if (sentiment.toLowerCase() === 'all') {
@@ -312,22 +312,18 @@
     };
 };
 
-<<<<<<< HEAD
 /**
  * Build base query with date range and source filter
  * @param {Object} dateRange - Date range with greaterThanTime and lessThanTime
  * @param {string} source - Source to filter by
  * @returns {Object} Elasticsearch query object
  */
-=======
->>>>>>> b51ed9af
-function buildBaseQuery(dateRange, source, isSpecialTopic = false) {
+function buildBaseQuery(dateRange, source, req) {
     const query = {
         bool: {
             must: [{ range: { p_created_time: { gte: dateRange.greaterThanTime, lte: dateRange.lessThanTime } } }]
         }
     };
-<<<<<<< HEAD
 
     // Get available data sources from middleware
     const availableDataSources = req.processedDataSources || [];
@@ -361,8 +357,6 @@
         });
     }
 
-=======
->>>>>>> b51ed9af
     return query;
 }
 
