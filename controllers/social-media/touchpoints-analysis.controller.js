const { elasticClient } = require('../../config/elasticsearch');
const { format, subDays } = require('date-fns');
const processCategoryItems = require('../../helpers/processedCategoryItems');
const touchpointsAnalysisController = {
    /**
     * Get touchpoints analysis data grouped by sentiment for stacked bar chart
     * @param {Object} req - Express request object
     * @param {Object} res - Express response object
     * @returns {Object} JSON response with touchpoints analysis by sentiment
     */
    getTouchpointsAnalysisBySentiment: async (req, res) => {
        try {
            const {
                source = 'All',
                category = 'all',
                topicId,
                greaterThanTime,
                lessThanTime,
                sentiment
            } = req.body;
            // Check if this is the special topicId
            const isSpecialTopic = topicId && parseInt(topicId) === 2600;
    
            // Get category data from middleware
            let categoryData = {};
      
            if (req.body.categoryItems && Array.isArray(req.body.categoryItems) && req.body.categoryItems.length > 0) {
              categoryData = processCategoryItems(req.body.categoryItems);
            } else {
              // Fall back to middleware data
              categoryData = req.processedCategories || {};
            }
            if (Object.keys(categoryData).length === 0) {
                return res.json({
                    success: true,
                    touchpointsAnalysis: [],
                    totalCount: 0
                });
            }
    
            // Set date range
            const now = new Date();
            let effectiveGreaterThanTime, effectiveLessThanTime;
            
            
                // For regular topics, use 90 days default if not provided
                if (!greaterThanTime || !lessThanTime) {
                    const ninetyDaysAgo = subDays(now, 90);
                    effectiveGreaterThanTime = greaterThanTime || format(ninetyDaysAgo, 'yyyy-MM-dd');
                    effectiveLessThanTime = lessThanTime || format(now, 'yyyy-MM-dd');
                } else {
                    effectiveGreaterThanTime = greaterThanTime;
                    effectiveLessThanTime = lessThanTime;
                }
            
    
            // Build base query
            const query = buildBaseQuery({
                greaterThanTime: effectiveGreaterThanTime,
                lessThanTime: effectiveLessThanTime
            }, source, isSpecialTopic);
    
            // Add sentiment filter if provided
            if (sentiment) {
                if (sentiment.toLowerCase() === "all") {
                    query.bool.must.push({
                        bool: {
                            should: [
                                { match: { predicted_sentiment_value: "Positive" } },
                                { match: { predicted_sentiment_value: "positive" } },
                                { match: { predicted_sentiment_value: "Negative" } },
                                { match: { predicted_sentiment_value: "negative" } },
                                { match: { predicted_sentiment_value: "Neutral" } },
                                { match: { predicted_sentiment_value: "neutral" } }
                            ],
                            minimum_should_match: 1
                        }
                    });
                } else if (sentiment !== "All") {
                    query.bool.must.push({
                        bool: {
                            should: [
                                { match: { predicted_sentiment_value: sentiment } },
                                { match: { predicted_sentiment_value: sentiment.toLowerCase() } },
                                { match: { predicted_sentiment_value: sentiment.charAt(0).toUpperCase() + sentiment.slice(1).toLowerCase() } }
                            ],
                            minimum_should_match: 1
                        }
                    });
                }
            }
    
            // Add category filters
            addCategoryFilters(query, category, categoryData);
    
            // Add filter to only include posts with touchpoints field
            query.bool.must.push({
                exists: {
                    field: 'touchpoints'
                }
            });
            // Exclude empty placeholder
            query.bool.must_not = query.bool.must_not || [];
            query.bool.must_not.push({ term: { 'touchpoints.keyword': '' } });
<<<<<<< HEAD

            // Aggregation-based approach to avoid per-hit processing
=======
            query.bool.must_not.push({ term: { 'touchpoints.keyword': '{}' } });
            query.bool.must_not.push({ term: { 'touchpoints.keyword': '[]' } });
    
            // Simplified aggregation without post samples
>>>>>>> 81080351
            const AGG_SIZE = 300;
            const params = {
                size: 0,
                query: query,
                aggs: {
                    touchpoints_raw: {
                        terms: { field: 'touchpoints.keyword', size: AGG_SIZE, order: { _count: 'desc' } },
                        aggs: {
                            sentiments: { terms: { field: 'predicted_sentiment_value.keyword', size: 3 } }
                        }
                    }
                }
            };
    
            const response = await elasticClient.search({
                index: process.env.ELASTICSEARCH_DEFAULTINDEX,
                body: params,
                track_total_hits: false,
                timeout: '10s'
            });
<<<<<<< HEAD

            // Process aggregated results: handle touchpoints as array of strings per document
=======
    
            // Process aggregated results: parse touchpoints JSON/CSV per bucket and distribute counts
>>>>>>> 81080351
            const touchpointsMap = new Map();
            let totalCount = 0;
            const buckets = response.aggregations?.touchpoints_raw?.buckets || [];
            for (const b of buckets) {
                const keyStr = b.key;
                if (!keyStr) continue;
                const sentimentsBuckets = b.sentiments?.buckets || [];
<<<<<<< HEAD

                // With array field, each bucket key is a single touchpoint name
                const tpList = [String(keyStr).trim()].filter(Boolean);

=======
    
                // Derive list of touchpoint names from the raw string
                let tpList = [];
                const trimmed = String(keyStr).trim();
                if (trimmed.startsWith('{') && trimmed.endsWith('}')) {
                    try {
                        const obj = JSON.parse(trimmed);
                        tpList = Object.keys(obj || {}).map(k => String(k).trim()).filter(Boolean);
                    } catch (_) { /* ignore */ }
                }
                if (tpList.length === 0) {
                    tpList = trimmed.split(',').map(s => s.trim()).filter(s => s.length > 0 && s !== '{}' && s !== '[]');
                }
                if (tpList.length === 0) continue;
    
>>>>>>> 81080351
                const bucketDocCount = b.doc_count || 0;
                totalCount += bucketDocCount;
    
                for (const tp of tpList) {
                    const key = tp;
                    if (!touchpointsMap.has(key)) {
                        touchpointsMap.set(key, {
                            touchpoint: key,
                            sentiments: {
                                'Positive': { count: 0 },
                                'Negative': { count: 0 },
                                'Neutral': { count: 0 },
                            },
                            totalCount: 0,
                        });
                    }
                    const tpData = touchpointsMap.get(key);
                    tpData.totalCount += bucketDocCount;
                    sentimentsBuckets.forEach(sb => {
                        const sName = sb.key || '';
                        const sCount = sb.doc_count || 0;
                        if (!tpData.sentiments[sName]) tpData.sentiments[sName] = { count: 0 };
                        tpData.sentiments[sName].count += sCount;
                    });
                }
            }
<<<<<<< HEAD

            // // Convert maps to arrays and format for chart
            // const touchpointsArray = Array.from(touchpointsMap.values()).map(touchpoint => {
            //     console.log(touchpoint.sentiments)
            //     // Convert sentiments object to array, filtering out zero counts
            //     const sentiments = Object.entries(touchpoint.sentiments)
            //         .filter(([_, data]) => data.count > 0)
            //         .map(([sentimentName, data]) => ({
            //             name: sentimentName,
            //             count: data.count,
            //             percentage: touchpoint.totalCount > 0 ? Math.round((data.count / touchpoint.totalCount) * 100) : 0,
            //             posts: data.posts
            //         }))
            //         .sort((a, b) => b.count - a.count); // Sort by count descending

            //     return {
            //         touchpoint: touchpoint.touchpoint,
            //         sentiments: sentiments,
            //         totalCount: touchpoint.totalCount,
            //         // Add individual sentiment counts for easy chart building
            //         positive: touchpoint.sentiments['Positive']?.count || 0,
            //         negative: touchpoint.sentiments['Negative']?.count || 0,
            //         neutral: touchpoint.sentiments['Neutral']?.count || 0,
            //         distrustful: touchpoint.sentiments['Distrustful']?.count || 0,
            //         supportive: touchpoint.sentiments['Supportive']?.count || 0
            //     };
            // });


const touchpointsArray = Array.from(touchpointsMap.values()).map(touchpoint => {
    const sentiments = Object.entries(touchpoint.sentiments)
        .filter(([name, data]) => {
            if (sentiment === 'All' || sentiment==="") return data.count > 0;
            return name.toLowerCase() === sentiment && data.count > 0;
        })
        .map(([sentimentName, data]) => ({
            name: sentimentName,
            count: data.count,
            percentage: touchpoint.totalCount > 0 ? Math.round((data.count / touchpoint.totalCount) * 100) : 0
        }))
        .sort((a, b) => b.count - a.count);

    // Normalize sentiment access based on sentiment
    const getCount = (sentiment) =>
        sentiment === 'All' || sentiment==="" || sentiment === sentiment.toLowerCase()
            ? touchpoint.sentiments[sentiment]?.count || 0
            : 0;

    return {
        touchpoint: touchpoint.touchpoint,
        sentiments,
        totalCount: touchpoint.totalCount,
        positive: getCount('Positive'),
        negative: getCount('Negative'),
        neutral: getCount('Neutral'),
        distrustful: getCount('Distrustful'),
        supportive: getCount('Supportive')
    };
});


            // Sort touchpoints by total count descending (highest bars first)
            touchpointsArray.sort((a, b) => b.totalCount - a.totalCount);

            // Limit to top 10 touchpoints
            const top10Touchpoints = touchpointsArray.slice(0, 15);

            // Gather all filter terms
            let allFilterTerms = [];
            if (categoryData) {
                Object.values(categoryData).forEach((data) => {
                    if (data.keywords && data.keywords.length > 0) allFilterTerms.push(...data.keywords);
                    if (data.hashtags && data.hashtags.length > 0) allFilterTerms.push(...data.hashtags);
                    if (data.urls && data.urls.length > 0) allFilterTerms.push(...data.urls);
                });
            }

            // No matched_terms processing as posts are not included here

=======
    
            const touchpointsArray = Array.from(touchpointsMap.values()).map(touchpoint => {
                // Convert sentiments object to array, filtering out zero counts
                const sentiments = Object.entries(touchpoint.sentiments)
                    .filter(([_, data]) => {
                        if (sentiment === 'All' || sentiment === "") return data.count > 0;
                        return _.toLowerCase() === sentiment.toLowerCase() && data.count > 0;
                    })
                    .map(([sentimentName, data]) => ({
                        name: sentimentName,
                        count: data.count,
                        percentage: touchpoint.totalCount > 0 ? Math.round((data.count / touchpoint.totalCount) * 100) : 0
                    }))
                    .sort((a, b) => b.count - a.count); // Sort by count descending
    
                // Normalize sentiment access based on sentiment
                const getCount = (sentiment) =>
                    sentiment === 'All' || sentiment === "" || sentiment === sentiment.toLowerCase()
                        ? touchpoint.sentiments[sentiment]?.count || 0
                        : 0;
    
                return {
                    touchpoint: touchpoint.touchpoint,
                    sentiments,
                    totalCount: touchpoint.totalCount,
                    positive: getCount('Positive'),
                    negative: getCount('Negative'),
                    neutral: getCount('Neutral'),
                    distrustful: getCount('Distrustful'),
                    supportive: getCount('Supportive')
                };
            });
    
            // Sort touchpoints by total count descending (highest bars first)
            touchpointsArray.sort((a, b) => b.totalCount - a.totalCount);
    
            // Limit to top 15 touchpoints
            const top15Touchpoints = touchpointsArray.slice(0, 15);
    
>>>>>>> 81080351
            return res.json({
                success: true,
                touchpointsAnalysis: top15Touchpoints,
                totalCount: totalCount,
                dateRange: {
                    from: effectiveGreaterThanTime,
                    to: effectiveLessThanTime
                }
            });
    
        } catch (error) {
            console.error('Error fetching touchpoints analysis by sentiment data:', error);
            return res.status(500).json({
                success: false,
                error: 'Internal server error'
            });
        }
    },
    getTouchpointPosts: async (req, res) => {
        try {
            const {
                source = 'All',
                category = 'all',
                topicId,
                greaterThanTime,
                lessThanTime,
                sentiment,
                touchpoint,
                page = 1,
                size = 20
            } = req.body;

            if (!touchpoint) {
                return res.status(400).json({ success: false, error: 'touchpoint is required' });
            }

            // Special topic handling (kept for parity with analysis API)
            const isSpecialTopic = topicId && parseInt(topicId) === 2600;

            // Category data
            let categoryData = {};
            if (req.body.categoryItems && Array.isArray(req.body.categoryItems) && req.body.categoryItems.length > 0) {
                categoryData = processCategoryItems(req.body.categoryItems);
            } else {
                categoryData = req.processedCategories || {};
            }
            if (Object.keys(categoryData).length === 0) {
                return res.json({
                    success: true,
                    posts: [],
                    totalCount: 0,
                    page: Number(page) || 1,
                    size: Number(size) || 20
                });
            }

            // Date range with 90 days default
            const now = new Date();
            let effectiveGreaterThanTime, effectiveLessThanTime;
            if (!greaterThanTime || !lessThanTime) {
                const ninetyDaysAgo = subDays(now, 90);
                effectiveGreaterThanTime = greaterThanTime || format(ninetyDaysAgo, 'yyyy-MM-dd');
                effectiveLessThanTime = lessThanTime || format(now, 'yyyy-MM-dd');
            } else {
                effectiveGreaterThanTime = greaterThanTime;
                effectiveLessThanTime = lessThanTime;
            }

            // Base query
            const query = buildBaseQuery({
                greaterThanTime: effectiveGreaterThanTime,
                lessThanTime: effectiveLessThanTime
            }, source, isSpecialTopic);

            // Optional sentiment filter (specific segment clicked)
            if (sentiment && sentiment !== '' && sentiment !== 'All') {
                query.bool.must.push({
                    bool: {
                        should: [
                            { match: { 'predicted_sentiment_value': sentiment } },
                            { match: { 'predicted_sentiment_value': String(sentiment).toLowerCase() } },
                            { match: { 'predicted_sentiment_value': String(sentiment).charAt(0).toUpperCase() + String(sentiment).slice(1).toLowerCase() } }
                        ],
                        minimum_should_match: 1
                    }
                });
            } else if (sentiment && sentiment.toLowerCase() === 'all') {
                query.bool.must.push({
                    bool: {
                        should: [
                            { match: { predicted_sentiment_value: 'Positive' } },
                            { match: { predicted_sentiment_value: 'positive' } },
                            { match: { predicted_sentiment_value: 'Negative' } },
                            { match: { predicted_sentiment_value: 'negative' } },
                            { match: { predicted_sentiment_value: 'Neutral' } },
                            { match: { predicted_sentiment_value: 'neutral' } }
                        ],
                        minimum_should_match: 1
                    }
                });
            }

            // Category filters
            addCategoryFilters(query, category, categoryData);

            // Ensure touchpoints field exists and is not empty
            query.bool.must.push({ exists: { field: 'touchpoints' } });
            query.bool.must_not = query.bool.must_not || [];
            query.bool.must_not.push({ term: { 'touchpoints.keyword': '' } });
            query.bool.must_not.push({ term: { 'touchpoints.keyword': '{}' } });
            query.bool.must_not.push({ term: { 'touchpoints.keyword': '[]' } });

            // Filter for specific touchpoint value (supports JSON and CSV representations)
            const safeTP = String(touchpoint).replace(/"/g, '\\"');
            query.bool.must.push({
                bool: {
                    should: [
                        { wildcard: { 'touchpoints.keyword': `*\"${safeTP}\"*` } },
                        { wildcard: { 'touchpoints.keyword': `*${safeTP}*` } }
                    ],
                    minimum_should_match: 1
                }
            });

            const pageNum = Math.max(parseInt(page) || 1, 1);
            const pageSize = Math.min(Math.max(parseInt(size) || 20, 1), 100);
            const from = (pageNum - 1) * pageSize;

            const params = {
                from,
                size: pageSize,
                query,
                sort: [{ p_created_time: { order: 'desc' } }],
                track_total_hits: true
            };

            const response = await elasticClient.search({
                index: process.env.ELASTICSEARCH_DEFAULTINDEX,
                body: params
            });

            const total = typeof response.hits?.total?.value === 'number' ? response.hits.total.value : 0;
            const posts = (response.hits?.hits || []).map(hit => formatPostData(hit));

            return res.json({
                success: true,
                posts,
                totalCount: total,
                page: pageNum,
                size: pageSize
            });
        } catch (error) {
            console.error('Error fetching touchpoint posts:', error);
            return res.status(500).json({ success: false, error: 'Internal server error' });
        }
    }
};

/**
 * Format post data for the frontend
 * @param {Object} hit - Elasticsearch document hit
 * @returns {Object} Formatted post data
 */
const formatPostData = (hit) => {
    const source = hit._source;

    // Use a default image if a profile picture is not provided
    const profilePic = source.u_profile_photo || `${process.env.PUBLIC_IMAGES_PATH}grey.png`;

    // Social metrics
    const followers = source.u_followers > 0 ? `${source.u_followers}` : '';
    const following = source.u_following > 0 ? `${source.u_following}` : '';
    const posts = source.u_posts > 0 ? `${source.u_posts}` : '';
    const likes = source.p_likes > 0 ? `${source.p_likes}` : '';

    // Emotion
    const llm_emotion = source.llm_emotion ||
        (source.source === 'GoogleMyBusiness' && source.rating
            ? (source.rating >= 4 ? 'Supportive'
                : source.rating <= 2 ? 'Frustrated'
                    : 'Neutral')
            : '');

    // Clean up comments URL if available
    const commentsUrl = source.p_comments_text && source.p_comments_text.trim() !== ''
        ? source.p_url.trim().replace('https: // ', 'https://')
        : '';

    const comments = `${source.p_comments}`;
    const shares = source.p_shares > 0 ? `${source.p_shares}` : '';
    const engagements = source.p_engagement > 0 ? `${source.p_engagement}` : '';

    const content = source.p_content && source.p_content.trim() !== '' ? source.p_content : '';
    const imageUrl = source.p_picture_url && source.p_picture_url.trim() !== ''
        ? source.p_picture_url
        : `${process.env.PUBLIC_IMAGES_PATH}grey.png`;

    // Determine sentiment
    let predicted_sentiment = '';
    let predicted_category = '';
    
    if (source.predicted_sentiment_value)
        predicted_sentiment = `${source.predicted_sentiment_value}`;
    else if (source.source === 'GoogleMyBusiness' && source.rating) {
        predicted_sentiment = source.rating >= 4 ? 'Positive'
            : source.rating <= 2 ? 'Negative'
                : 'Neutral';
    }

    if (source.predicted_category) predicted_category = source.predicted_category;

    // Handle YouTube-specific fields
    let youtubeVideoUrl = '';
    let profilePicture2 = '';
    if (source.source === 'Youtube') {
        if (source.video_embed_url) youtubeVideoUrl = source.video_embed_url;
        else if (source.p_id) youtubeVideoUrl = `https://www.youtube.com/embed/${source.p_id}`;
    } else {
        profilePicture2 = source.p_picture ? source.p_picture : '';
    }

    // Determine source icon based on source name
    let sourceIcon = '';
    const userSource = source.source;
    if (['khaleej_times', 'Omanobserver', 'Time of oman', 'Blogs'].includes(userSource))
        sourceIcon = 'Blog';
    else if (userSource === 'Reddit')
        sourceIcon = 'Reddit';
    else if (['FakeNews', 'News'].includes(userSource))
        sourceIcon = 'News';
    else if (userSource === 'Tumblr')
        sourceIcon = 'Tumblr';
    else if (userSource === 'Vimeo')
        sourceIcon = 'Vimeo';
    else if (['Web', 'DeepWeb'].includes(userSource))
        sourceIcon = 'Web';
    else
        sourceIcon = userSource;

    // Format message text – with special handling for GoogleMaps/Tripadvisor
    let message_text = '';
    if (['GoogleMaps', 'Tripadvisor'].includes(source.source)) {
        const parts = source.p_message_text.split('***|||###');
        message_text = parts[0].replace(/\n/g, '<br>');
    } else {
        message_text = source.p_message_text ? source.p_message_text.replace(/<\/?[^>]+(>|$)/g, '') : '';
    }

    return {
        profilePicture: profilePic,
        profilePicture2,
        userFullname: source.u_fullname,
        user_data_string: '',
        followers,
        following,
        posts,
        likes,
        llm_emotion,
        commentsUrl,
        comments,
        shares,
        engagements,
        content,
        image_url: imageUrl,
        predicted_sentiment,
        predicted_category,
        youtube_video_url: youtubeVideoUrl,
        source_icon: `${source.p_url},${sourceIcon}`,
        message_text,
        source: source.source,
        rating: source.rating,
        comment: source.comment,
        businessResponse: source.business_response,
        uSource: source.u_source,
        googleName: source.name,
        country: source.u_country,
        created_at: new Date(source.p_created_time || source.created_at).toLocaleString()
    };
};

/**
 * Build base query with date range and source filter
 * @param {Object} dateRange - Date range with greaterThanTime and lessThanTime
 * @param {string} source - Source to filter by
 * @param {boolean} isSpecialTopic - Whether this is a special topic
 * @returns {Object} Elasticsearch query object
 */
function buildBaseQuery(dateRange, source, isSpecialTopic = false) {
    const query = {
        bool: {
            must: [
                {
                    range: {
                        p_created_time: {
                            gte: `${dateRange.greaterThanTime}T00:00:00.000Z`,
                            lte: `${dateRange.lessThanTime}T23:59:59.999Z`
                        }
                    }
                }
            ]
        }
    };


    return query;
}

/**
 * Add category filters to the query
 * @param {Object} query - Elasticsearch query object
 * @param {string} selectedCategory - Category to filter by
 * @param {Object} categoryData - Category data with filters
 */
function addCategoryFilters(query, selectedCategory, categoryData) {
    if (selectedCategory === 'all') {
        query.bool.must.push({
            bool: {
                should: [
                    ...Object.values(categoryData).flatMap(data =>
                        (data.keywords || []).map(keyword => ({
                            multi_match: {
                                query: keyword,
                                fields: ['p_message_text', 'p_message', 'keywords', 'title', 'hashtags', 'u_source', 'p_url'],
                                type: 'phrase'
                            }
                        }))
                    ),
                    ...Object.values(categoryData).flatMap(data =>
                        (data.hashtags || []).map(hashtag => ({
                            multi_match: {
                                query: hashtag,
                                fields: ['p_message_text', 'p_message', 'keywords', 'title', 'hashtags', 'u_source', 'p_url'],
                                type: 'phrase'
                            }
                        }))
                    ),
                    ...Object.values(categoryData).flatMap(data =>
                        (data.urls || []).map(url => ({
                            multi_match: {
                                query: url,
                                fields: ['p_message_text', 'p_message', 'keywords', 'title', 'hashtags', 'u_source', 'p_url'],
                                type: 'phrase'
                            }
                        }))
                    )
                ],
                minimum_should_match: 1
            }
        });
    } else if (categoryData[selectedCategory]) {
        const data = categoryData[selectedCategory];

        // Check if the category has any filtering criteria
        const hasKeywords = Array.isArray(data.keywords) && data.keywords.length > 0;
        const hasHashtags = Array.isArray(data.hashtags) && data.hashtags.length > 0;
        const hasUrls = Array.isArray(data.urls) && data.urls.length > 0;

        // Only add the filter if there's at least one criteria
        if (hasKeywords || hasHashtags || hasUrls) {
            query.bool.must.push({
                bool: {
                    should: [
                        ...(data.keywords || []).map(keyword => ({
                            multi_match: {
                                query: keyword,
                                fields: ['p_message_text', 'p_message', 'keywords', 'title', 'hashtags', 'u_source', 'p_url'],
                                type: 'phrase'
                            }
                        })),
                        ...(data.hashtags || []).map(hashtag => ({
                            multi_match: {
                                query: hashtag,
                                fields: ['p_message_text', 'p_message', 'keywords', 'title', 'hashtags', 'u_source', 'p_url'],
                                type: 'phrase'
                            }
                        })),
                        ...(data.urls || []).map(url => ({
                            multi_match: {
                                query: url,
                                fields: ['p_message_text', 'p_message', 'keywords', 'title', 'hashtags', 'u_source', 'p_url'],
                                type: 'phrase'
                            }
                        }))
                    ],
                    minimum_should_match: 1
                }
            });
        } else {
            // If the category has no filtering criteria, add a condition that will match nothing
            query.bool.must.push({
                bool: {
                    must_not: {
                        match_all: {}
                    }
                }
            });
        }
    }
}

module.exports = touchpointsAnalysisController; <|MERGE_RESOLUTION|>--- conflicted
+++ resolved
@@ -20,7 +20,7 @@
             } = req.body;
             // Check if this is the special topicId
             const isSpecialTopic = topicId && parseInt(topicId) === 2600;
-    
+
             // Get category data from middleware
             let categoryData = {};
       
@@ -37,7 +37,7 @@
                     totalCount: 0
                 });
             }
-    
+
             // Set date range
             const now = new Date();
             let effectiveGreaterThanTime, effectiveLessThanTime;
@@ -53,13 +53,13 @@
                     effectiveLessThanTime = lessThanTime;
                 }
             
-    
+
             // Build base query
             const query = buildBaseQuery({
                 greaterThanTime: effectiveGreaterThanTime,
                 lessThanTime: effectiveLessThanTime
             }, source, isSpecialTopic);
-    
+
             // Add sentiment filter if provided
             if (sentiment) {
                 if (sentiment.toLowerCase() === "all") {
@@ -89,10 +89,10 @@
                     });
                 }
             }
-    
+
             // Add category filters
             addCategoryFilters(query, category, categoryData);
-    
+
             // Add filter to only include posts with touchpoints field
             query.bool.must.push({
                 exists: {
@@ -102,15 +102,8 @@
             // Exclude empty placeholder
             query.bool.must_not = query.bool.must_not || [];
             query.bool.must_not.push({ term: { 'touchpoints.keyword': '' } });
-<<<<<<< HEAD
 
             // Aggregation-based approach to avoid per-hit processing
-=======
-            query.bool.must_not.push({ term: { 'touchpoints.keyword': '{}' } });
-            query.bool.must_not.push({ term: { 'touchpoints.keyword': '[]' } });
-    
-            // Simplified aggregation without post samples
->>>>>>> 81080351
             const AGG_SIZE = 300;
             const params = {
                 size: 0,
@@ -124,20 +117,15 @@
                     }
                 }
             };
-    
+
             const response = await elasticClient.search({
                 index: process.env.ELASTICSEARCH_DEFAULTINDEX,
                 body: params,
                 track_total_hits: false,
                 timeout: '10s'
             });
-<<<<<<< HEAD
 
             // Process aggregated results: handle touchpoints as array of strings per document
-=======
-    
-            // Process aggregated results: parse touchpoints JSON/CSV per bucket and distribute counts
->>>>>>> 81080351
             const touchpointsMap = new Map();
             let totalCount = 0;
             const buckets = response.aggregations?.touchpoints_raw?.buckets || [];
@@ -145,31 +133,13 @@
                 const keyStr = b.key;
                 if (!keyStr) continue;
                 const sentimentsBuckets = b.sentiments?.buckets || [];
-<<<<<<< HEAD
 
                 // With array field, each bucket key is a single touchpoint name
                 const tpList = [String(keyStr).trim()].filter(Boolean);
 
-=======
-    
-                // Derive list of touchpoint names from the raw string
-                let tpList = [];
-                const trimmed = String(keyStr).trim();
-                if (trimmed.startsWith('{') && trimmed.endsWith('}')) {
-                    try {
-                        const obj = JSON.parse(trimmed);
-                        tpList = Object.keys(obj || {}).map(k => String(k).trim()).filter(Boolean);
-                    } catch (_) { /* ignore */ }
-                }
-                if (tpList.length === 0) {
-                    tpList = trimmed.split(',').map(s => s.trim()).filter(s => s.length > 0 && s !== '{}' && s !== '[]');
-                }
-                if (tpList.length === 0) continue;
-    
->>>>>>> 81080351
                 const bucketDocCount = b.doc_count || 0;
                 totalCount += bucketDocCount;
-    
+
                 for (const tp of tpList) {
                     const key = tp;
                     if (!touchpointsMap.has(key)) {
@@ -193,7 +163,6 @@
                     });
                 }
             }
-<<<<<<< HEAD
 
             // // Convert maps to arrays and format for chart
             // const touchpointsArray = Array.from(touchpointsMap.values()).map(touchpoint => {
@@ -273,201 +242,22 @@
 
             // No matched_terms processing as posts are not included here
 
-=======
-    
-            const touchpointsArray = Array.from(touchpointsMap.values()).map(touchpoint => {
-                // Convert sentiments object to array, filtering out zero counts
-                const sentiments = Object.entries(touchpoint.sentiments)
-                    .filter(([_, data]) => {
-                        if (sentiment === 'All' || sentiment === "") return data.count > 0;
-                        return _.toLowerCase() === sentiment.toLowerCase() && data.count > 0;
-                    })
-                    .map(([sentimentName, data]) => ({
-                        name: sentimentName,
-                        count: data.count,
-                        percentage: touchpoint.totalCount > 0 ? Math.round((data.count / touchpoint.totalCount) * 100) : 0
-                    }))
-                    .sort((a, b) => b.count - a.count); // Sort by count descending
-    
-                // Normalize sentiment access based on sentiment
-                const getCount = (sentiment) =>
-                    sentiment === 'All' || sentiment === "" || sentiment === sentiment.toLowerCase()
-                        ? touchpoint.sentiments[sentiment]?.count || 0
-                        : 0;
-    
-                return {
-                    touchpoint: touchpoint.touchpoint,
-                    sentiments,
-                    totalCount: touchpoint.totalCount,
-                    positive: getCount('Positive'),
-                    negative: getCount('Negative'),
-                    neutral: getCount('Neutral'),
-                    distrustful: getCount('Distrustful'),
-                    supportive: getCount('Supportive')
-                };
-            });
-    
-            // Sort touchpoints by total count descending (highest bars first)
-            touchpointsArray.sort((a, b) => b.totalCount - a.totalCount);
-    
-            // Limit to top 15 touchpoints
-            const top15Touchpoints = touchpointsArray.slice(0, 15);
-    
->>>>>>> 81080351
             return res.json({
                 success: true,
-                touchpointsAnalysis: top15Touchpoints,
+                touchpointsAnalysis: top10Touchpoints,
                 totalCount: totalCount,
                 dateRange: {
                     from: effectiveGreaterThanTime,
                     to: effectiveLessThanTime
                 }
             });
-    
+
         } catch (error) {
             console.error('Error fetching touchpoints analysis by sentiment data:', error);
             return res.status(500).json({
                 success: false,
                 error: 'Internal server error'
             });
-        }
-    },
-    getTouchpointPosts: async (req, res) => {
-        try {
-            const {
-                source = 'All',
-                category = 'all',
-                topicId,
-                greaterThanTime,
-                lessThanTime,
-                sentiment,
-                touchpoint,
-                page = 1,
-                size = 20
-            } = req.body;
-
-            if (!touchpoint) {
-                return res.status(400).json({ success: false, error: 'touchpoint is required' });
-            }
-
-            // Special topic handling (kept for parity with analysis API)
-            const isSpecialTopic = topicId && parseInt(topicId) === 2600;
-
-            // Category data
-            let categoryData = {};
-            if (req.body.categoryItems && Array.isArray(req.body.categoryItems) && req.body.categoryItems.length > 0) {
-                categoryData = processCategoryItems(req.body.categoryItems);
-            } else {
-                categoryData = req.processedCategories || {};
-            }
-            if (Object.keys(categoryData).length === 0) {
-                return res.json({
-                    success: true,
-                    posts: [],
-                    totalCount: 0,
-                    page: Number(page) || 1,
-                    size: Number(size) || 20
-                });
-            }
-
-            // Date range with 90 days default
-            const now = new Date();
-            let effectiveGreaterThanTime, effectiveLessThanTime;
-            if (!greaterThanTime || !lessThanTime) {
-                const ninetyDaysAgo = subDays(now, 90);
-                effectiveGreaterThanTime = greaterThanTime || format(ninetyDaysAgo, 'yyyy-MM-dd');
-                effectiveLessThanTime = lessThanTime || format(now, 'yyyy-MM-dd');
-            } else {
-                effectiveGreaterThanTime = greaterThanTime;
-                effectiveLessThanTime = lessThanTime;
-            }
-
-            // Base query
-            const query = buildBaseQuery({
-                greaterThanTime: effectiveGreaterThanTime,
-                lessThanTime: effectiveLessThanTime
-            }, source, isSpecialTopic);
-
-            // Optional sentiment filter (specific segment clicked)
-            if (sentiment && sentiment !== '' && sentiment !== 'All') {
-                query.bool.must.push({
-                    bool: {
-                        should: [
-                            { match: { 'predicted_sentiment_value': sentiment } },
-                            { match: { 'predicted_sentiment_value': String(sentiment).toLowerCase() } },
-                            { match: { 'predicted_sentiment_value': String(sentiment).charAt(0).toUpperCase() + String(sentiment).slice(1).toLowerCase() } }
-                        ],
-                        minimum_should_match: 1
-                    }
-                });
-            } else if (sentiment && sentiment.toLowerCase() === 'all') {
-                query.bool.must.push({
-                    bool: {
-                        should: [
-                            { match: { predicted_sentiment_value: 'Positive' } },
-                            { match: { predicted_sentiment_value: 'positive' } },
-                            { match: { predicted_sentiment_value: 'Negative' } },
-                            { match: { predicted_sentiment_value: 'negative' } },
-                            { match: { predicted_sentiment_value: 'Neutral' } },
-                            { match: { predicted_sentiment_value: 'neutral' } }
-                        ],
-                        minimum_should_match: 1
-                    }
-                });
-            }
-
-            // Category filters
-            addCategoryFilters(query, category, categoryData);
-
-            // Ensure touchpoints field exists and is not empty
-            query.bool.must.push({ exists: { field: 'touchpoints' } });
-            query.bool.must_not = query.bool.must_not || [];
-            query.bool.must_not.push({ term: { 'touchpoints.keyword': '' } });
-            query.bool.must_not.push({ term: { 'touchpoints.keyword': '{}' } });
-            query.bool.must_not.push({ term: { 'touchpoints.keyword': '[]' } });
-
-            // Filter for specific touchpoint value (supports JSON and CSV representations)
-            const safeTP = String(touchpoint).replace(/"/g, '\\"');
-            query.bool.must.push({
-                bool: {
-                    should: [
-                        { wildcard: { 'touchpoints.keyword': `*\"${safeTP}\"*` } },
-                        { wildcard: { 'touchpoints.keyword': `*${safeTP}*` } }
-                    ],
-                    minimum_should_match: 1
-                }
-            });
-
-            const pageNum = Math.max(parseInt(page) || 1, 1);
-            const pageSize = Math.min(Math.max(parseInt(size) || 20, 1), 100);
-            const from = (pageNum - 1) * pageSize;
-
-            const params = {
-                from,
-                size: pageSize,
-                query,
-                sort: [{ p_created_time: { order: 'desc' } }],
-                track_total_hits: true
-            };
-
-            const response = await elasticClient.search({
-                index: process.env.ELASTICSEARCH_DEFAULTINDEX,
-                body: params
-            });
-
-            const total = typeof response.hits?.total?.value === 'number' ? response.hits.total.value : 0;
-            const posts = (response.hits?.hits || []).map(hit => formatPostData(hit));
-
-            return res.json({
-                success: true,
-                posts,
-                totalCount: total,
-                page: pageNum,
-                size: pageSize
-            });
-        } catch (error) {
-            console.error('Error fetching touchpoint posts:', error);
-            return res.status(500).json({ success: false, error: 'Internal server error' });
         }
     }
 };
