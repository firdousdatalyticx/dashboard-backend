--- conflicted
+++ resolved
@@ -26,7 +26,6 @@
 
   const [sortField, sortOrder] = sort.split(":");
 
-<<<<<<< HEAD
   // Get available data sources from middleware
   const availableDataSources = req.processedDataSources || [];
 
@@ -49,9 +48,6 @@
     ];
     sourceFilter = sourcesToUse.map(s => `"${s}"`).join(" OR ");
   }
-=======
-  const sourceData =   source != "All" ? source : topicId && parseInt(topicId)===2619?'"LinkedIn" OR "Linkedin"':topicId && parseInt(topicId)===2600?'"Twitter" OR "Facebook"':'"Twitter" OR "Facebook" OR "Instagram" OR "Youtube" OR "Pinterest" OR "Reddit" OR "LinkedIn" OR "Linkedin" OR "Web" OR "TikTok"'
->>>>>>> 1eb872cf
 
   // Base query structure
   const baseQuery = {
@@ -59,12 +55,7 @@
       must: [
         {
           query_string: {
-<<<<<<< HEAD
             query: `(p_message:(${queryString}) OR p_url:(${queryString})) AND NOT source:("DM") AND NOT manual_entry_type:("review") AND source:(${sourceFilter})`,
-=======
-            query: `(p_message:(${queryString}) OR p_url:(${queryString})) AND NOT source:("DM") AND NOT manual_entry_type:("review") AND source:(${
-              sourceData})`,
->>>>>>> 1eb872cf
           },
         },
         {
@@ -188,13 +179,7 @@
       must: [
         {
           query_string: {
-<<<<<<< HEAD
             query: `(${phraseField}:"${phrase}") AND (p_message:(${queryString}) OR p_url:(${queryString})) AND NOT source:("DM") AND NOT manual_entry_type:("review") AND source:(${sourceFilter})`,
-=======
-            query: `(${phraseField}:"${phrase}") AND (p_message:(${queryString}) OR p_url:(${queryString})) AND NOT source:("DM") AND NOT manual_entry_type:("review") AND source:(${
-              sourceData
-            })`,
->>>>>>> 1eb872cf
           },
         },
         {
