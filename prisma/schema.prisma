generator client {
  provider = "prisma-client-js"
}

datasource db {
  provider = "mysql"
  url      = env("DATABASE_URL")
}

model activity_log {
  al_id      Int      @id @default(autoincrement())
  al_cid     Int?
  al_message String?  @db.Text
  al_tid     Int?
  al_stid    Int?
  al_tpid    Int?
  al_ca_id   Int?
  al_time    DateTime @default(now()) @db.DateTime(0)
}

model ai_summary {
  summary_id     Int       @id @default(autoincrement())
  summary_name   String?   @db.VarChar(250)
  topic_user_id  Int?
  topic_name     String?   @db.VarChar(250)
  summary_text   String?   @db.Text
  created_at     DateTime? @db.DateTime(0)
  chart_data     Json?
  dashboard_type String?   @db.VarChar(250)
  from_date      String?   @db.VarChar(250)
  to_date        String?   @db.VarChar(250)
}

/// This model or at least one of its fields has comments in the database, and requires an additional setup for migrations: Read more: https://pris.ly/d/database-comments
model audio_video {
  av_id             Int       @id @default(autoincrement())
  av_filename       String?   @db.VarChar(100)
  av_type           String?   @db.VarChar(10)
  av_json           String?   @db.MediumText
  av_json_new       String?   @db.Text
  av_delay          Int?      @default(3)
  av_lang           String    @default("en") @db.VarChar(30)
  av_mode           String?   @db.VarChar(20)
  av_added_time     DateTime  @default(now()) @db.Timestamp(0)
  av_completed_time DateTime? @db.Timestamp(0)
  av_status         String?   @default("p") @db.Char(1)
  av_is_zoom        String?   @default("n") @db.Char(1)
  av_analysis_type  String    @default("a") @db.Char(1)
}

model auto_replies {
  reply_id       Int     @id @default(autoincrement())
  reply_keywords String? @db.Text
  reply_detail   String  @db.Text
  reply_cid      Int
}

model boost_keywords {
  boost_id         Int       @id @default(autoincrement())
  boosted_keywords String?   @db.Text
  updated_date     DateTime? @default(now()) @db.Timestamp(0)
}

model choice {
  choice_id    Int      @id @default(autoincrement())
  question_id  Int
  choice_text  String?  @db.Text
  choice_order Int?
  question     question @relation(fields: [question_id], references: [question_id], onDelete: Cascade, map: "choice_ibfk_1")

  @@index([question_id], map: "question_id")
}

model competitor_analysis {
  ca_id         Int      @id @default(autoincrement())
  ca_title      String   @db.VarChar(250)
  ca_tids       String   @db.VarChar(200)
  ca_cid        Int
  ca_date       DateTime @default(now()) @db.DateTime(0)
  time_duration String?
}

model countries_list {
  country_id   Int    @id @default(autoincrement())
  country_code String @default("") @db.VarChar(2)
  country_name String @default("") @db.VarChar(100)
}

model crises_management {
  crises_id         Int      @id @default(autoincrement())
  crises_cid        Int
  crises_tid        Int
  crises_p_id       String   @db.VarChar(250)
  crises_p_url      String   @db.Text
  crises_visited    String   @db.Char(3)
  crises_date_added DateTime @default(now()) @db.DateTime(0)
}

/// This model or at least one of its fields has comments in the database, and requires an additional setup for migrations: Read more: https://pris.ly/d/database-comments
model customer_experience {
  exp_id               Int      @id @unique(map: "exp_id_UNIQUE") @default(autoincrement())
  exp_name             String?  @db.VarChar(250)
  exp_keywords         String?  @db.Text
  exp_exclude_keywords String?  @db.Text
  exp_exclude_accounts String?  @db.Text
  exp_metrics          String?  @db.VarChar(100)
  exp_source           String?  @db.VarChar(200)
  exp_uid              Int?
  exp_topic_id         String?  @db.VarChar(45)
  exp_date             DateTime @default(now()) @db.DateTime(0)
  exp_dash             String?  @default("no") @db.VarChar(3)
  exp_logo             String?  @db.VarChar(200)
  exp_detail           String?  @db.Text
  exp_dms              String?  @db.VarChar(100)
  exp_type             String?  @default("campaign_monitoring") @db.VarChar(50)
}

model customer_invitations {
  invitation_id                   Int      @id @default(autoincrement())
  invitation_name                 String   @db.VarChar(200)
  invitation_email                String   @db.VarChar(200)
  invitation_sent_by              String   @db.VarChar(200)
  invitation_code                 String   @db.MediumText
  invitation_sent_date            DateTime @db.DateTime(0)
  invitation_used                 String   @default("N") @db.Char(1)
  invitation_engage_external_user String?  @default("n") @db.Char(1)
  invitation_engage_admin         String   @default("no") @db.Char(3)
  invitation_engage_department    String?  @db.VarChar(100)
}

/// This model or at least one of its fields has comments in the database, and requires an additional setup for migrations: Read more: https://pris.ly/d/database-comments
model customer_topics {
  topic_id                  Int       @id @default(autoincrement())
  topic_title               String?   @db.VarChar(250)
  topic_hash_tags           String?   @db.MediumText
  topic_urls                String?   @db.MediumText
  topic_keywords            String?   @db.MediumText
  topic_user_id             Int?
  topic_created_at          DateTime? @db.DateTime(0)
  topic_updated_at          DateTime? @db.DateTime(0)
  topic_is_deleted          String?   @db.Char(1)
  topic_exclude_words       String?   @db.MediumText
  topic_exclude_accounts    String?   @db.Text
  topic_data_source         String?   @db.MediumText
  topic_data_location       String?   @db.MediumText
  topic_data_lang           String?   @db.MediumText
  topic_is_premium          String?   @db.Char(1)
  customer_portal           String?   @db.VarChar(20)
  customer_sub_account_id   Int?
  topic_logo                String?   @db.VarChar(100)
  topic_gmaps_url           String?   @db.Text
  topic_email_notify        String?   @default("no") @db.Char(3)
  topic_send_monthly_report String?   @default("no") @db.Char(3)
  topic_order               Int?
  topic_summary             String?   @db.Text
  topic_summary_twitter     String?   @db.Text
  topic_summary_fb          String?   @db.Text
  topic_summary_insta       String?   @db.Text
  topic_industry            String?   @db.VarChar(100)
  topic_region              String?   @db.VarChar(50)
  
  // Archive configuration fields
  topic_archive_start_date  DateTime? @db.DateTime(0)
  topic_archive_end_date    DateTime? @db.DateTime(0)
  topic_archive_interval_type String? @db.VarChar(50) // 'day', 'week', 'month'
  
  // Dashboard configuration fields
  dashboard_enabled         String?   @default("yes") @db.Char(3)
  dashboard_date_range      String?   @db.VarChar(50) // 'last_30_days', 'last_90_days', 'custom'
  dashboard_start_date      DateTime? @db.DateTime(0)
  dashboard_end_date        DateTime? @db.DateTime(0)
  
  // Archive data configuration
  enable_archive_data       Boolean?  @default(false)
  
  // Allowed sources configuration
  allowed_sources           Json?     // Array of strings for allowed data sources
  
  // Relations
  enabled_graphs            topic_enabled_graphs[]
}

/// This model or at least one of its fields has comments in the database, and requires an additional setup for migrations: Read more: https://pris.ly/d/database-comments
model customers {
  customer_id                     Int       @id @default(autoincrement())
  customer_name                   String    @db.VarChar(250)
  customer_email                  String    @db.VarChar(250)
  customer_pass                   String    @db.VarChar(200)
  customer_reg_time               DateTime  @default(now()) @db.DateTime(0)
  customer_reg_scope              String    @db.Char(2)
  customer_acc_expiry             DateTime? @db.Date
  customer_company_name           String?   @db.VarChar(250)
  customer_phone                  String?   @db.VarChar(50)
  customer_reset_code             String?   @db.VarChar(100)
  customer_upgrade_date           DateTime? @db.DateTime(0)
  customer_upgrade_email          String?   @db.VarChar(150)
  customer_subscription_id        String?   @db.VarChar(100)
  customer_sub_cancelled          String?   @db.Char(1)
  customer_sub_cancel_date        DateTime? @db.DateTime(0)
  customer_dashboard_expiry       DateTime? @db.DateTime(0)
  customer_notification_freq      String?   @db.VarChar(10)
  customer_designation            String?   @db.VarChar(200)
  customer_designation_other      String?   @db.VarChar(200)
  customer_industry               String?   @db.VarChar(200)
  customer_industry_other         String?   @db.VarChar(200)
  customer_country                String?   @db.VarChar(200)
  customer_account_type           Boolean
  customer_allowed_invitations    String?   @db.VarChar(100)
  customer_allowed_topics         String?   @db.VarChar(100)
  customer_month_price            String?   @db.VarChar(100)
  customer_show_in_list           Boolean   @default(true)
  customer_account_parent         String?   @db.VarChar(200)
  customer_engage_admin           String?   @db.Char(3)
  customer_engage_department      Int?
  customer_engage_key             String?   @db.Text
  customer_allow_dashboard        String    @default("n") @db.Char(1)
  customer_allow_engage_dashboard String    @default("n") @db.Char(1)
  customer_allow_zoom             String    @default("n") @db.Char(1)
  customer_allow_csat             String    @default("n") @db.Char(1)
  customer_allow_revenue_impact   String    @default("n") @db.Char(1)
  customer_layout_settings        String    @default("light") @db.VarChar(55)
  customer_reviews_key            String?   @db.VarChar(100)
  customer_topics_access          String?   @db.VarChar(200)
  customer_subtopics_access       String?   @db.VarChar(200)
}

/// This model or at least one of its fields has comments in the database, and requires an additional setup for migrations: Read more: https://pris.ly/d/database-comments
model customers_bak {
  customer_id                     Int       @id @default(autoincrement())
  customer_name                   String    @db.VarChar(250)
  customer_email                  String    @db.VarChar(250)
  customer_pass                   String    @db.VarChar(200)
  customer_reg_time               DateTime  @default(now()) @db.DateTime(0)
  customer_reg_scope              String    @db.Char(2)
  customer_acc_expiry             DateTime? @db.Date
  customer_company_name           String?   @db.VarChar(250)
  customer_phone                  String?   @db.VarChar(50)
  customer_reset_code             String?   @db.VarChar(100)
  customer_upgrade_date           DateTime? @db.DateTime(0)
  customer_upgrade_email          String?   @db.VarChar(150)
  customer_subscription_id        String?   @db.VarChar(100)
  customer_sub_cancelled          String?   @db.Char(1)
  customer_sub_cancel_date        DateTime? @db.DateTime(0)
  customer_dashboard_expiry       DateTime? @db.DateTime(0)
  customer_notification_freq      String?   @db.VarChar(10)
  customer_designation            String?   @db.VarChar(200)
  customer_designation_other      String?   @db.VarChar(200)
  customer_industry               String?   @db.VarChar(200)
  customer_industry_other         String?   @db.VarChar(200)
  customer_country                String?   @db.VarChar(200)
  customer_account_type           Boolean
  customer_allowed_invitations    String?   @db.VarChar(100)
  customer_allowed_topics         String?   @db.VarChar(100)
  customer_month_price            String?   @db.VarChar(100)
  customer_show_in_list           Boolean   @default(true)
  customer_account_parent         String?   @db.VarChar(200)
  customer_engage_admin           String?   @db.Char(3)
  customer_engage_department      Int?
  customer_engage_key             String?   @db.Text
  customer_allow_dashboard        String    @default("n") @db.Char(1)
  customer_allow_engage_dashboard String    @default("n") @db.Char(1)
  customer_allow_zoom             String    @default("n") @db.Char(1)
  customer_allow_csat             String    @default("n") @db.Char(1)
  customer_allow_revenue_impact   String    @default("n") @db.Char(1)
  customer_layout_settings        String    @default("light") @db.VarChar(55)
  customer_reviews_key            String?   @db.VarChar(100)
  customer_topics_access          String?   @db.VarChar(200)
  customer_subtopics_access       String?   @db.VarChar(200)
}

model customers_label_data {
  label_id                            Int       @id @default(autoincrement())
  p_message                           String?   @db.LongText
  predicted_sentiment_value_requested String?   @db.VarChar(50)
  predicted_sentiment_value_current   String?   @db.VarChar(50)
  req_status                          String?   @db.Char(1)
  p_id                                String?   @db.MediumText
  req_uid                             Int?
  lange_detect                        String?   @db.VarChar(50)
  request_date                        DateTime? @db.DateTime(0)
  topic_id                            Int?
  hatespeech_requested                String?   @db.VarChar(50)
  hatespeech_current                  String?   @db.VarChar(50)
  category_current                    String?   @db.VarChar(50)
  category_requested                  String?   @db.VarChar(50)
  political_current                   String?   @db.VarChar(50)
  political_requested                 String?   @db.VarChar(50)
  fake_score_current                  String?   @db.VarChar(50)
  fake_score_requested                String?   @db.VarChar(50)
  emotion_current                     String?   @db.VarChar(45)
  emotion_requested                   String?   @db.VarChar(45)
  account_type_requested              String?   @db.Char(1)
  account_type_current                String?   @db.Char(1)
}

model customers_label_data_bak {
  label_id                            Int       @id @default(autoincrement())
  p_message                           String?   @db.LongText
  predicted_sentiment_value_requested String?   @db.VarChar(50)
  predicted_sentiment_value_current   String?   @db.VarChar(50)
  req_status                          String?   @db.Char(1)
  p_id                                String?   @db.MediumText
  req_uid                             Int?
  lange_detect                        String?   @db.VarChar(50)
  request_date                        DateTime? @db.DateTime(0)
  topic_id                            Int?
  hatespeech_requested                String?   @db.VarChar(50)
  hatespeech_current                  String?   @db.VarChar(50)
  category_current                    String?   @db.VarChar(50)
  category_requested                  String?   @db.VarChar(50)
  political_current                   String?   @db.VarChar(50)
  political_requested                 String?   @db.VarChar(50)
}

model cx_touch_points {
  cx_tp_id    Int  @id @default(autoincrement())
  cx_tp_cx_id Int?
  cx_tp_tp_id Int?
}

model d24_admins {
  admin_id       Int    @id @default(autoincrement())
  admin_name     String @db.VarChar(200)
  admin_email    String @db.VarChar(200)
  admin_password String @db.MediumText
  admin_pin      Int?
}

model dashboard_report_data {
  data_id              Int      @id @default(autoincrement())
  data_topic_id        Int
  data_uid             Int
  data_section         String   @db.VarChar(100)
  data_cx_id           Int?
  data_cx_data_str     String?  @db.Text
  data_cx_elements_str String?  @db.Text
  data_cx_csat         Int?
  data_cx_loss         String?  @db.VarChar(100)
  data_image           String?  @db.LongText
  data_date_range      String?  @db.VarChar(100)
  data_updated_at      DateTime @default(now()) @db.DateTime(0)
  data_query           String?  @db.Text
}

model departments {
  department_id          Int      @id @default(autoincrement())
  department_name        String   @db.VarChar(200)
  department_customer_id Int
  department_created_at  DateTime @default(now()) @db.Timestamp(0)
}

model email_extraction {
  id                Int       @id @default(autoincrement())
  from              String?   @db.VarChar(200)
  to                String?   @db.VarChar(200)
  subject           String?   @db.VarChar(200)
  date              DateTime? @db.Timestamp(0)
  Message_ID        String?   @map("Message-ID") @db.VarChar(200)
  content           String?   @db.Text
  is_processed      String?   @default("n") @db.Char(1)
  analysis_response String?   @db.Text
  created_at        DateTime  @default(now()) @db.Timestamp(0)
  updated_at        DateTime  @default(now()) @db.Timestamp(0)
}

model failed_jobs {
  id         BigInt   @id @default(autoincrement()) @db.UnsignedBigInt
  uuid       String   @unique(map: "failed_jobs_uuid_unique") @db.VarChar(255)
  connection String   @db.Text
  queue      String   @db.Text
  payload    String   @db.LongText
  exception  String   @db.LongText
  failed_at  DateTime @default(now()) @db.Timestamp(0)
}

model image_analyzer {
  a_id    Int     @id @default(autoincrement())
  a_cid   Int?
  a_image String? @db.Text
  a_label String? @db.Text
  a_face  String? @db.Text
  a_logo  String? @db.Text
  a_text  String? @db.Text
}

model keywords_analysis {
  key_id      Int     @id @unique(map: "key_id_UNIQUE") @default(autoincrement())
  customer_id Int?
  topic_id    Int?
  keywords    String? @db.LongText
  from_date   String? @db.VarChar(45)
  to_date     String? @db.VarChar(45)
}

model login {
  login_id   Int    @id @default(autoincrement())
  email      String @db.Text
  password   String @db.Text
  first_name String @db.Text
  last_name  String @db.Text
}

model migrations {
  id        Int    @id @default(autoincrement()) @db.UnsignedInt
  migration String @db.VarChar(255)
  batch     Int
}

model news_sources {
  source_id      Int     @id @default(autoincrement())
  source_name    String? @db.VarChar(200)
  source_image   String? @db.VarChar(45)
  source_reach   String? @db.VarChar(100)
  source_company String? @db.VarChar(50)
}

model omit_words {
  id   Int     @id @default(autoincrement())
  word String? @db.VarChar(150)
}

model omran_admins {
  admin_id       Int     @id @default(autoincrement())
  admin_name     String  @db.VarChar(200)
  admin_email    String  @db.VarChar(200)
  admin_password String  @db.MediumText
  admin_company  String? @db.VarChar(50)
}

model omran_docs {
  doc_id                   Int       @id @default(autoincrement())
  doc_title                String?   @db.VarChar(250)
  doc_name                 String    @db.VarChar(100)
  doc_time                 DateTime  @default(now()) @db.Timestamp(0)
  doc_search_result        String?   @db.MediumText
  doc_results_updated_time DateTime? @db.Timestamp(0)
  doc_title_id             Int?
}

model omran_posts {
  post_id              Int      @id @default(autoincrement())
  post_title           String?  @db.MediumText
  post_detail          String?  @db.MediumText
  post_full_detail_url String?  @db.MediumText
  post_full_detail_doc String?  @db.VarChar(50)
  post_image_url       String?  @db.MediumText
  post_image_file      String?  @db.VarChar(50)
  post_source_title    String?  @db.VarChar(200)
  post_source_id       String?  @db.VarChar(100)
  post_reach           String?  @db.VarChar(100)
  post_sentiment       String?  @db.VarChar(20)
  post_emotion         String?  @db.VarChar(50)
  post_category        String?  @db.VarChar(30)
  post_created_time    DateTime @default(now()) @db.DateTime(0)
  post_admin           Int?
  post_company         String?  @db.VarChar(50)
}

model omran_posts_temp {
  post_id           Int      @id @default(autoincrement())
  post_title        String?  @db.MediumText
  post_detail       String?  @db.MediumText
  post_source_title String?  @db.VarChar(200)
  post_reach        String?  @db.VarChar(100)
  post_created_time DateTime @default(now()) @db.DateTime(0)
}

model on_demand_analysis {
  oda_id         Int       @id @default(autoincrement())
  oda_topic_id   Int
  oda_title      String    @db.VarChar(250)
  oda_from_date  DateTime? @db.DateTime(0)
  oda_to_date    DateTime? @db.DateTime(0)
  oda_start_time DateTime? @db.DateTime(0)
  oda_end_time   DateTime? @db.DateTime(0)
  oda_completed  String    @db.Char(1)
  oda_notified   String    @db.Char(1)
}

model packages {
  package_id             Int    @id @default(autoincrement())
  package_name           String @db.VarChar(250)
  package_mentions       Int
  package_price          Float  @db.Float
  package_symbol         String @db.Char(3)
  package_allowed_topics Int
}

/// The underlying table does not contain a valid unique identifier and can therefore currently not be handled by Prisma Client.
model password_resets {
  email      String    @db.VarChar(255)
  token      String    @db.VarChar(255)
  created_at DateTime? @db.Timestamp(0)
  id         Int       @id @default(autoincrement())

  @@index([email], map: "password_resets_email_index")
  @@ignore
}

model pdf_report_data {
  data_id       Int    @id @default(autoincrement())
  data_user_id  Int
  data_topic_id Int
  data_section  String @db.VarChar(50)
  data_image    String @db.LongText
}

model personal_access_tokens {
  id             BigInt    @id @default(autoincrement()) @db.UnsignedBigInt
  tokenable_type String    @db.VarChar(255)
  tokenable_id   BigInt    @db.UnsignedBigInt
  name           String    @db.VarChar(255)
  token          String    @unique(map: "personal_access_tokens_token_unique") @db.VarChar(64)
  abilities      String?   @db.Text
  last_used_at   DateTime? @db.Timestamp(0)
  created_at     DateTime? @db.Timestamp(0)
  updated_at     DateTime? @db.Timestamp(0)

  @@index([tokenable_type, tokenable_id], map: "personal_access_tokens_tokenable_type_tokenable_id_index")
}

model post_data_update_requests {
  req_id                              Int    @id @default(autoincrement())
  req_uid                             Int
  p_id                                String @db.VarChar(100)
  p_message                           String @db.LongText
  predicted_sentiment_value_current   String @db.VarChar(50)
  predicted_sentiment_value_requested String @db.VarChar(50)
  req_status                          String @db.Char(1)
}

model print_media_companies {
  pm_c_id   Int      @id @default(autoincrement())
  pm_c_name String   @db.VarChar(150)
  pm_c_date DateTime @default(now()) @db.DateTime(0)
}

model printmedia_admins {
  admin_id       Int      @id @default(autoincrement())
  admin_name     String   @db.VarChar(200)
  admin_email    String   @db.VarChar(200)
  admin_password String   @db.MediumText
  admin_company  String?  @db.VarChar(100)
  admin_date     DateTime @default(now()) @db.DateTime(0)
}

model question {
  question_id       Int             @id @default(autoincrement())
  survey_id         Int
  question_type     String?         @db.Text
  question_text     String?         @db.Text
  is_required       Int?
  is_rate_service   Int?
  is_nps_service    Int?
  is_rate15_service Int?
  question_order    Int?
  choice            choice[]
  survey            survey          @relation(fields: [survey_id], references: [survey_id], onDelete: Cascade, map: "question_ibfk_1")
  survey_answer     survey_answer[]

  @@index([survey_id], map: "survey_id")
}

model reports {
  id           Int      @id @default(autoincrement())
  report_data  String?  @db.Text
  title        String?
  date_created DateTime @default(now())
  city         String?
}

model reports_data {
  data_id         Int      @id @default(autoincrement())
  data_rid        Int
  data_topic_id   Int
  data_uid        Int
  data_cx_id      Int?
  data_tp_id      Int?
  data_section    String   @db.VarChar(100)
  data_image      String?  @db.LongText
  data_updated_at DateTime @default(now()) @db.DateTime(0)
}

model reports_settings {
  rs_id                     Int       @id @default(autoincrement())
  rs_uid                    Int
  rs_uid_loggedin           Int?
  rs_tid                    Int
  rs_bg_color               String    @db.VarChar(10)
  rs_font_color             String?   @db.VarChar(10)
  rs_logo                   String?   @db.VarChar(150)
  rs_bg_image_first_page    String?   @db.VarChar(150)
  rs_bg_image_last_page     String?   @db.VarChar(150)
  rs_topic_from_date        String?   @db.VarChar(25)
  rs_topic_to_date          String?   @db.VarChar(25)
  rs_subtopic_ids           String?   @db.VarChar(200)
  rs_subtopic_font_color    String?   @db.VarChar(10)
  rs_subtopic_bg_color      String?   @db.VarChar(50)
  rs_subtopic_bg_image      String?   @db.VarChar(150)
  rs_subtopic_from_date     String?   @db.VarChar(25)
  rs_subtopic_to_date       String?   @db.VarChar(25)
  rs_req_time               DateTime? @db.DateTime(0)
  rs_status                 String    @default("p") @db.Char(1)
  rs_filename               String?   @db.VarChar(200)
  rs_completed_time         DateTime? @db.DateTime(0)
  rs_filesize               String?   @db.VarChar(50)
  rs_is_auto_monthly_report String?   @default("no") @db.Char(3)
}

model roi_settings {
  roi_id          Int    @id @default(autoincrement())
  roi_cid         Int
  roi_currency    String @db.VarChar(3)
  roi_avg_revenue String @db.VarChar(20)
  roi_churn_rate  Int
  roi_cx_id       Int?
}

model rss_feeds {
  rss_id               Int       @id @default(autoincrement())
  urls                 String?   @db.LongText
  country              String?   @db.VarChar(100)
  name                 String?   @db.VarChar(100)
  logo                 String?   @db.VarChar(300)
  estimated_pageviews  String?   @db.VarChar(100)
  permillion_pageviews String?   @db.VarChar(100)
  estimated_reach      String?   @db.VarChar(100)
  permillion_reach     String?   @db.VarChar(100)
  alexa_rank           String?   @db.VarChar(100)
  source               String?   @db.VarChar(100)
  Status               String?   @db.VarChar(15)
  website              String?   @db.VarChar(100)
  status_updated_at    DateTime? @db.DateTime(0)
  language             String?   @db.VarChar(45)
  entries              Int?
  update_frequency     String?   @db.VarChar(45)
  pubDate_diff_secs    Int?
  checked_by           String?   @db.VarChar(45)
}

model sessions {
  id            String  @id @db.VarChar(255)
  user_id       BigInt? @db.UnsignedBigInt
  ip_address    String? @db.VarChar(45)
  user_agent    String? @db.Text
  payload       String  @db.Text
  last_activity Int

  @@index([last_activity], map: "sessions_last_activity_index")
  @@index([user_id], map: "sessions_user_id_index")
}

model source_handles {
  sh_id                 Int      @id @default(autoincrement())
  sh_cid                Int
  sh_type               String   @db.VarChar(50)
  sh_oauth_token        String?  @db.Text
  sh_oauth_token_secret String?  @db.Text
  sh_user_id            String?  @db.VarChar(200)
  sh_screen_name        String?  @db.VarChar(200)
  sh_auth_time          DateTime @default(now()) @db.DateTime(0)
}

model stopwords_data {
  id           Int       @id @default(autoincrement())
  Word         String?   @db.Text
  Is_Ignore    String?   @db.Text
  Language     String?   @db.Text
  created_time DateTime? @db.DateTime(0)
  updated_time DateTime? @db.DateTime(0)
}

model survey {
  survey_id                   Int               @id @default(autoincrement())
  survey_name                 String            @db.Text
  survey_code                 String?           @db.VarChar(100)
  survey_cid                  Int
  survey_pid                  Int
  survey_region_id            Int?
  survey_type_id              Int?
  survey_arabic_id            Int?
  survey_is_template          String?           @default("n") @db.Char(1)
  survey_logo                 String?           @db.Text
  survey_ask_customer_details String?           @db.Char(1)
  survey_csat                 String?           @default("0") @db.VarChar(10)
  survey_active               String            @default("n") @db.Char(1)
  survey_date                 DateTime          @default(now()) @db.DateTime(0)
  question                    question[]
  survey_response             survey_response[]
}

model survey_answer {
  survey_answer_id   Int             @id @default(autoincrement())
  survey_response_id Int
  question_id        Int
  answer_value       String?         @db.Text
  updated_at         DateTime        @default(now()) @db.Timestamp(0)
  created_at         DateTime        @default(now()) @db.Timestamp(0)
  survey_response    survey_response @relation(fields: [survey_response_id], references: [survey_response_id], onDelete: Cascade, map: "survey_answer_ibfk_1")
  question           question        @relation(fields: [question_id], references: [question_id], onDelete: Cascade, map: "survey_answer_ibfk_2")

  @@index([question_id], map: "question_id")
  @@index([survey_response_id], map: "survey_response_id")
}

model survey_region {
  sr_id   Int    @id @default(autoincrement())
  sr_name String @db.VarChar(100)
  sr_uid  Int
}

model survey_response {
  survey_response_id    Int             @id @default(autoincrement())
  survey_id             Int
  survey_customer_name  String?         @db.VarChar(100)
  survey_customer_email String?         @db.VarChar(100)
  survey_customer_phone String?         @db.VarChar(30)
  time_taken            String?         @db.Text
  updated_at            DateTime        @default(now()) @db.Timestamp(0)
  created_at            DateTime        @default(now()) @db.Timestamp(0)
  survey_answer         survey_answer[]
  survey                survey          @relation(fields: [survey_id], references: [survey_id], onDelete: Cascade, map: "survey_response_ibfk_1")

  @@index([survey_id], map: "survey_id")
}

model survey_type {
  survey_type_id   Int    @id @default(autoincrement())
  survey_type_name String @db.VarChar(100)
  survey_type_cid  Int
}

model ticket_comments {
  comment_id        Int      @id @default(autoincrement())
  comment_cid       Int
  comment_ticket_id Int
  comment_text      String   @db.Text
  comment_time      DateTime @default(now()) @db.Timestamp(0)
}

model ticket_replies {
  reply_id     Int    @id @default(autoincrement())
  reply_title  String @db.VarChar(250)
  reply_detail String @db.Text
  reply_cid    Int
}

model ticket_status {
  status_id   Int     @id @default(autoincrement())
  status_name String? @db.VarChar(100)
}

model tickets {
  ticket_id              Int       @id @default(autoincrement())
  ticket_cid             Int
  ticket_subject         String    @db.Text
  ticket_detail          String    @db.Text
  ticket_file            String?   @db.VarChar(100)
  ticket_assigned_to     Int
  ticket_status          Int
  ticket_created_date    DateTime  @default(now()) @db.Timestamp(0)
  ticket_completion_date DateTime? @db.Timestamp(0)
}

model topic_notification_spike {
  id              BigInt    @id @default(autoincrement()) @db.UnsignedBigInt
  filter_topic_id Int
  total_mentions  Int       @default(0)
  filter_freq     String    @db.Text
  created_at      DateTime? @db.Timestamp(0)
  updated_at      DateTime? @db.Timestamp(0)
}

model topics_notification_filter {
  filter_id           Int       @id @default(autoincrement())
  filter_keywords     String    @db.Text
  filter_freq         String    @db.VarChar(20)
  filter_topic_id     Int
  filter_emails       String?   @db.Text
  filter_sentiment    String?   @db.VarChar(200)
  filter_u_type       String?   @db.VarChar(200)
  filter_speech       String?   @db.VarChar(200)
  filter_polit        String?   @db.VarChar(200)
  filter_source       String?   @db.VarChar(200)
  filter_created_date DateTime? @default(now()) @db.DateTime(0)
}

model touch_points {
  tp_id               Int      @id @unique(map: "exp_id_UNIQUE") @default(autoincrement())
  tp_name             String?  @db.VarChar(250)
  tp_keywords         String?  @db.Text
  tp_exclude_keywords String?  @db.Text
  tp_uid              Int?
  tp_cx_id            Int?
  tp_date             DateTime @default(now()) @db.DateTime(0)
}

model users {
  id                BigInt    @id @default(autoincrement()) @db.UnsignedBigInt
  name              String    @db.VarChar(255)
  email             String    @unique(map: "users_email_unique") @db.VarChar(255)
  email_verified_at DateTime? @db.Timestamp(0)
  password          String    @db.VarChar(255)
  remember_token    String?   @db.VarChar(100)
  created_at        DateTime? @db.Timestamp(0)
  updated_at        DateTime? @db.Timestamp(0)
}

model wordcloud_data {
  wc_id         Int      @id @default(autoincrement())
  wc_tid        Int?
  wc_stid       Int?
  wc_str        Json?
  wc_str_sorted Json?
  wc_time       DateTime @default(now()) @db.DateTime(0)
}

model wordcloud_cx_data {
  wc_id                  Int      @id @default(autoincrement())
  wc_tid                 Int?
  wc_str                 Json?
  wc_str_sorted          Json?
  wc_positive_str        Json?
  wc_negative_str        Json?
  wc_positive_sorted_str Json?
  wc_negative_sorted_str Json?
  wc_time                DateTime @default(now()) @db.DateTime(0)
}

model zoom_meetings {
  zid             Int     @id @default(autoincrement())
  d24_uid         Int
  uuid            String? @db.VarChar(100)
  id              String? @db.VarChar(100)
  account_id      String? @db.VarChar(100)
  host_id         String? @db.VarChar(100)
  topic           String? @db.Text
  type            String? @db.VarChar(100)
  start_time      String? @db.VarChar(100)
  duration        String? @db.VarChar(10)
  timezone        String? @db.VarChar(100)
  total_size      String? @db.VarChar(100)
  created_at      String? @db.VarChar(100)
  join_url        String? @db.Text
  pmi             String? @db.VarChar(100)
  recording_count String? @db.VarChar(100)
  share_url       String? @db.Text
}

/// This model or at least one of its fields has comments in the database, and requires an additional setup for migrations: Read more: https://pris.ly/d/database-comments
model zoom_recordings {
  rid             Int     @id @default(autoincrement())
  meeting_id      String? @db.VarChar(100)
  recording_start String? @db.VarChar(100)
  recording_end   String? @db.VarChar(100)
  file_type       String? @db.VarChar(50)
  file_extension  String? @db.VarChar(30)
  file_size       String? @db.VarChar(100)
  play_url        String? @db.Text
  download_url    String? @db.Text
  status          String? @db.VarChar(50)
  recording_type  String? @db.VarChar(100)
  id              String? @db.VarChar(150)
}

model topic_categories {
<<<<<<< HEAD
  id                Int      @id @default(autoincrement())
  customer_topic_id Int
  category_title    String
  topic_hash_tags   String   @db.MediumText
  topic_urls        String   @db.MediumText
  topic_keywords    String   @db.MediumText
  created_at        DateTime @default(now())
  updated_at        DateTime @updatedAt
}

=======
  id                    Int      @id @default(autoincrement())
  customer_topic_id     Int
  country              String?   // New field to store country name (e.g., "Turkey", "Syria")
  category_title       String   // Category name (e.g., "Disaster Management", "Humanitarian Aid")
  topic_hash_tags      String   @db.Text // Comma-separated string of hashtags
  topic_urls           String   @db.Text // Comma-separated string of URLs
  topic_keywords       String   @db.Text // Comma-separated string of keywords
  created_at           DateTime @default(now())
  updated_at           DateTime @updatedAt

  // Optional: Add index for better query performance
  @@index([customer_topic_id, country])
  @@index([country, category_title])
}
  
>>>>>>> 1eb872cf
model alerts {
  id              Int            @id @default(autoincrement())
  frequency       String?
  title           String?
  keywords        String?
  emails          String?
  sentimentTypes  String?
  filterBySource  String?
  user_id         Int?
  createdAt       DateTime       @default(now())
  updatedAt       DateTime?
  lastUpdatedAt   DateTime?
  topicId         Int?
  isDeleted       Boolean?       @default(false)
  lastUpdatedFrom DateTime?
  topicName       String?
  notifications   notification[] @relation("AlertNotifications")
}

model notification {
  id             Int       @id @default(autoincrement())
  createdAt      DateTime? @default(now())
  alertId        Int
  startDate      DateTime?
  endDate        DateTime?
  type           String?
  idRead         Boolean?  @default(false)
  total_mentions Int?
  alert          alerts    @relation("AlertNotifications", fields: [alertId], references: [id])

  @@index([alertId], map: "notification_alertId_fkey")
}

model comparisonsAnalysisReports {
  id           Int      @id @default(autoincrement())
  poiTitle1    String?
  poiCity1     String?
  poiTitle2    String?
  poiCity2     String?
  report_data  String?  @db.Text
  date_created DateTime @default(now())
  user_id      Int?
  topicId1     Int?
  topicId2     Int?
}

model google_pois_locations {
  id                   Int                  @id @default(autoincrement())
  polygon_id           Int
  name                 String
  address              String               @db.Text
  link                 String               @db.Text
  latitude             Float
  longitude            Float
  is_selected          Boolean              @default(true)
  created_at           DateTime             @default(now())
  updated_at           DateTime
  google_pois_polygons google_pois_polygons @relation(fields: [polygon_id], references: [id], onDelete: Cascade)

  @@index([latitude, longitude])
  @@index([polygon_id])
}

model google_pois_polygons {
  id                    Int                     @id @default(autoincrement())
  dashboard_id          Int
  polygon_id            String                  @unique
  name                  String
  top_left_lat          Float
  top_left_lng          Float
  bottom_right_lat      Float
  bottom_right_lng      Float
  area                  Float
  is_valid              Boolean                 @default(true)
  service_area          String                  @default("Abu Dhabi/Al Ain")
  created_at            DateTime                @default(now())
  updated_at            DateTime
  coordinates           Json?
  google_pois_locations google_pois_locations[]

  @@index([dashboard_id])
  @@index([polygon_id])
}

// Simplified dashboard functionality tables

model available_graphs {
  id                  Int      @id @default(autoincrement())
  name                String   @unique @db.VarChar(100)
  display_name        String   @db.VarChar(200)
  description         String?  @db.Text
  sample_image_url    String?  @db.VarChar(500)
  category            String   @db.VarChar(100) // 'overview', 'sentiment', 'engagement', 'google', 'industry_specific'
  graph_type          String   @db.VarChar(100) // 'bar', 'line', 'pie', 'metric_card'
  component_enum      String?  @db.VarChar(100) // Component name for rendering
  api_endpoint        String?  @db.VarChar(255)
  supported_sources   String?  @db.Text // comma-separated source names
  is_premium          Boolean  @default(false)
  is_active           Boolean  @default(true)
  is_default         Boolean  @default(false)
  sort_order          Int?     @default(0)
  created_at          DateTime @default(now())
  
  // Relations
  enabled_in_topics   topic_enabled_graphs[]
  
  @@index([category, is_active, sort_order])
}

model topic_enabled_graphs {
  id                    Int      @id @default(autoincrement())
  topic_id              Int
  graph_id              Int
  is_enabled            Boolean  @default(true)
  position_order        Int?     @default(0)
  custom_title          String?  @db.VarChar(200)
  created_at            DateTime @default(now())
  updated_at            DateTime @updatedAt
  
  // Relations
  topic                 customer_topics @relation(fields: [topic_id], references: [topic_id], onDelete: Cascade)
  graph                 available_graphs @relation(fields: [graph_id], references: [id], onDelete: Cascade)
  
  @@unique([topic_id, graph_id])
  @@index([topic_id, is_enabled, position_order])
}<|MERGE_RESOLUTION|>--- conflicted
+++ resolved
@@ -864,18 +864,6 @@
 }
 
 model topic_categories {
-<<<<<<< HEAD
-  id                Int      @id @default(autoincrement())
-  customer_topic_id Int
-  category_title    String
-  topic_hash_tags   String   @db.MediumText
-  topic_urls        String   @db.MediumText
-  topic_keywords    String   @db.MediumText
-  created_at        DateTime @default(now())
-  updated_at        DateTime @updatedAt
-}
-
-=======
   id                    Int      @id @default(autoincrement())
   customer_topic_id     Int
   country              String?   // New field to store country name (e.g., "Turkey", "Syria")
@@ -891,7 +879,6 @@
   @@index([country, category_title])
 }
   
->>>>>>> 1eb872cf
 model alerts {
   id              Int            @id @default(autoincrement())
   frequency       String?
