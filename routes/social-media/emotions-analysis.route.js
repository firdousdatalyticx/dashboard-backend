--- conflicted
+++ resolved
@@ -21,12 +21,9 @@
  *           schema:
  *             $ref: '#/components/schemas/EmotionsAnalysisRequest'
  */
-<<<<<<< HEAD
 router.post('/', express.json(), authMiddleware, transformCategoryData, transformDataSource, emotionsController.getEmotionsAnalysis);
-=======
-router.post('/', express.json(), authMiddleware, transformCategoryData, emotionsController.getEmotionsAnalysis);
+
 router.post('/posts', express.json(), authMiddleware, transformCategoryData, emotionsController.getEmotionAnalysisPosts);
 
->>>>>>> b51ed9af
 
 module.exports = router; 