--- conflicted
+++ resolved
@@ -45,11 +45,7 @@
  *             schema:
  *               $ref: '#/components/schemas/ErrorResponse'
  */
-<<<<<<< HEAD
 router.post('/', processCategories, transformDataSource, themesSentimentAnalysisController.getThemesSentimentAnalysis);
-=======
-router.post('/', processCategories, themesSentimentAnalysisController.getThemesSentimentAnalysis);
 router.post('/posts', processCategories, themesSentimentAnalysisController.getThemePosts);
->>>>>>> b51ed9af
 
 module.exports = router; 